module TestStacking

using Test
using MLJBase
using MLJModelInterface
using ..Models
using Random
using StableRNGs

import Distributions

rng = StableRNGs.StableRNG(1234)


function model_evaluation(models::NamedTuple, X, y; measure=rmse)
    cv = CV(;nfolds=3)
    results = []
    for model in models
        mach = machine(model, X, y)
        ev = evaluate!(mach; resampling=cv, verbosity=0, measure=measure, check_measure=false)
        push!(results, ev.measurement[1])
    end
    results
end


function test_internal_evaluation(internalreport, std_evaluation, modelnames)
    for model in modelnames
        model_ev = internalreport[model]
        std_ev = std_evaluation[model]
        @test model_ev isa PerformanceEvaluation
        @test model_ev.per_fold == std_ev.per_fold
        @test model_ev.measurement == std_ev.measurement
        @test model_ev.per_observation[1] === std_ev.per_observation[1] === missing
        @test model_ev.per_observation[2] == std_ev.per_observation[2]
        @test model_ev.operation == std_ev.operation
        @test model_ev.report_per_fold == std_ev.report_per_fold
        @test model_ev.train_test_rows == std_ev.train_test_rows
    end
end


@testset "Testing Stack on Continuous target" begin
    X, y = make_regression(500, 5; rng=rng)

    @testset "Testing Deterministic Stack" begin
    # Testing performance

    # The dataset is a simple regression model with intercept
    # No model in the stack can recover the true model on its own
    # Indeed, FooBarRegressor has no intercept
    # By combining models, the stack can generalize better than any submodel
    # And optimize the rmse

    models = (constant=DeterministicConstantRegressor(),
                decisiontree=DecisionTreeRegressor(),
                ridge_lambda=FooBarRegressor(;lambda=0.1),
                ridge=FooBarRegressor(;lambda=0))

    mystack = Stack(;metalearner=FooBarRegressor(),
                    resampling=CV(;nfolds=3),
                    models...)

    results = model_evaluation((stack=mystack, models...), X, y)
    @test argmin(results) == 1

    # Mixing ProbabilisticModels amd Deterministic models as members of the stack
    models = (constant=ConstantRegressor(),
                decisiontree=DecisionTreeRegressor(),
                ridge_lambda=FooBarRegressor(;lambda=0.1),
                ridge=FooBarRegressor(;lambda=0))

    mystack = Stack(;metalearner=FooBarRegressor(),
                    resampling=CV(;nfolds=3),
                    models...)
    # Testing attribute access of the stack
    @test propertynames(mystack) == (:resampling, :metalearner, :constant,
                                    :decisiontree, :ridge_lambda, :ridge)

    @test mystack.decisiontree isa DecisionTreeRegressor

    @test target_scitype(mystack) == target_scitype(FooBarRegressor())
    @test input_scitype(mystack) == input_scitype(FooBarRegressor())

    # Testing fitted_params results are easily accessible for each
    # submodel. They are in order of the cross validation procedure.
    # Here 3-folds then 3 machines + the final fit
    mach = machine(mystack, X, y)
    fit!(mach, verbosity=0)
    fp = fitted_params(mach)
    @test nrows(getfield(fp, :constant)) == 4
    @test nrows(getfield(fp, :decisiontree)) == 4
    @test nrows(getfield(fp, :ridge)) == 4
    @test nrows(getfield(fp, :ridge_lambda)) == 4

    # The metalearner has been fit and has one coefficient
    # for each model in the library (No intercept)
    @test fp.metalearner isa Vector{Float64}
    @test nrows(fp.metalearner) == 4

    # Testing prediction is Deterministic
    @test predict(mach) isa Vector{Float64}
    end

    @testset "Testing ProbabilisticStack" begin
        models = (constant=ConstantRegressor(),
                    decisiontree=DecisionTreeRegressor(),
                    ridge_lambda=FooBarRegressor(;lambda=0.1),
                    ridge=FooBarRegressor(;lambda=0))

        # The type of the stack is determined by the type of the metalearner
        metalearner = ConstantRegressor(;distribution_type=Distributions.Cauchy)
        mystack = Stack(;metalearner=metalearner,
                    resampling=CV(;nfolds=3),
                    models...)

        @test target_scitype(mystack) == target_scitype(metalearner)
        @test input_scitype(mystack) == input_scitype(FooBarRegressor())

        mach = machine(mystack, X, y)
        fit!(mach, verbosity=0)
        @test predict(mach) isa Vector{Distributions.Cauchy{Float64}}

    end

end

@testset "Testing ProbabilisticStack on Finite target" begin
    X, y = make_blobs(;rng=rng, shuffle=false)

    models = (constant=ConstantClassifier(),
                decisiontree=DecisionTreeClassifier(),
                knn=KNNClassifier())

    mystack = Stack(;metalearner=DecisionTreeClassifier(),
                    resampling=StratifiedCV(;nfolds=3),
                    models...)


    # Check input and target scitypes
    @test target_scitype(mystack) == target_scitype(DecisionTreeClassifier())
    # Here the greatest lower bound is the scitype of the knn
    @test input_scitype(mystack) == input_scitype(KNNClassifier())

    mach = machine(mystack, X, y)
    fit!(mach, verbosity=0)
    @test predict(mach) isa Vector{<:MLJBase.UnivariateFinite}

end

@testset "Stack constructor valid argument checks" begin
    # metalearner should have target_scitype:
    # Union{AbstractArray{<:Continuous}, AbstractArray{<:Finite}}
    @test_throws ArgumentError Stack(;metalearner=Standardizer(),
                        constant=ConstantClassifier())

    @test_throws ArgumentError Stack(;constant=KNNRegressor())
end


@testset "Misc" begin
    # Test setproperty! behaviour
    models = (constant=DeterministicConstantRegressor(),
                decisiontree=DecisionTreeRegressor(),
                ridge_lambda=FooBarRegressor(;lambda=0.1))

    mystack = Stack(;metalearner=FooBarRegressor(),
                    measures=rmse,
                    resampling=CV(;nfolds=3),
                    models...)
    @test mystack.ridge_lambda.lambda == 0.1
    @test mystack.metalearner isa FooBarRegressor
    @test mystack.resampling isa CV

    mystack.ridge_lambda = FooBarRegressor(;lambda=0.2)
    @test mystack.ridge_lambda.lambda == 0.2

    mystack.metalearner = DecisionTreeRegressor()
    @test mystack.metalearner isa DecisionTreeRegressor

    mystack.resampling = StratifiedCV()
    @test mystack.resampling isa StratifiedCV

    # Test measures accepts a single measure
    @test mystack.measures == [rmse,]

    # using inner constructor accepts :resampling and :metalearner
    # as modelnames
    modelnames = (:resampling, :metalearner)
    models = [DeterministicConstantRegressor(), FooBarRegressor(;lambda=0)]
    metalearner = DeterministicConstantRegressor()
    resampling = CV()

    MLJBase.DeterministicStack(modelnames, models, metalearner, resampling, nothing)

    # Test input_target_scitypes with non matching target_scitypes
    models = [KNNRegressor()]
    metalearner = KNNClassifier()
    inp_scitype, tg_scitype = MLJBase.input_target_scitypes(models, metalearner)
    @test tg_scitype == Unknown
    @test inp_scitype == Table{<:AbstractVector{<:Continuous}}

    # Test input_target_scitypes with non matching target_scitypes
    models = [ConstantClassifier(), DecisionTreeClassifier()]
    metalearner = KNNClassifier()
    inp_scitype, tg_scitype = MLJBase.input_target_scitypes(models, metalearner)
    @test tg_scitype == AbstractVector{<:Finite}
    @test inp_scitype == Table{<:Union{AbstractVector{<:Continuous},
                                       AbstractVector{<:Count},
                                       AbstractVector{<:OrderedFactor}}}

    # Changing a model to a non compatible target scitype
    initial_stack = Stack(;metalearner=FooBarRegressor(),
                            resampling=CV(;nfolds=3),
                            constant = DeterministicConstantRegressor(),
                            fb=FooBarRegressor())
    initial_stack.constant = ConstantClassifier()
    @test_throws DomainError clean!(initial_stack)

    # Test check_stack_measures with
    # probabilistic measure and deterministic model
    measures =[log_loss]
    stack = Stack(;metalearner=FooBarRegressor(),
                    resampling=CV(;nfolds=3),
                    measure=measures,
                    constant=ConstantRegressor(),
                    fb=FooBarRegressor())
    X, y = make_regression()

    @test_logs((:error, r"Problem fitting"),
               (:info, r"Running type"),
               (:info, r"Type checks okay"),
               @test_throws ArgumentError fit!(machine(stack, X, y), verbosity=0))

    @test_throws ArgumentError MLJBase.check_stack_measures(stack, 0, measures, y)

    # This will not raise
    stack.measures = nothing
    fit!(machine(stack, X, y), verbosity=0)
end

@testset  "function oos_set" begin
    X = (x = Float64[1, 1, 2, 2, 3, 3],)
    y = coerce(['a', 'b', 'b', 'c', 'a', 'a'], Multiclass)
    n = nrows(y)

    model1 = KNNClassifier(K=2)
    model2 = ConstantClassifier()
    judge = KNNClassifier(K=3)

    stack = Stack(metalearner=judge,
                model1=model1,
                model2=model2,
                resampling=CV(;nfolds=3, shuffle=true, rng=StableRNG(123)))

    Xs = source(X)
    ys = source(y)
    
    ttp = MLJBase.train_test_pairs(stack.resampling, 1:n, X, y)

<<<<<<< HEAD
    Zval, yval, folds_evaluations = MLJBase.oos_set(stack, folds, Xs, ys)

    # No internal measure has been provided so the resulting
=======
    Zval, yval, folds_evaluations = MLJBase.oos_set(stack, Xs, ys, ttp)
    
    # No internal measure has been provided so the resulting 
>>>>>>> cb6122ff
    # folds_evaluations contain nothing
    @test all(x === nothing for x in folds_evaluations)

    # To be accessed, the machines need to be trained
    fit!(Zval, verbosity=0)
    # Each model in the library should output a 3-dim vector to be concatenated
    # resulting in the table of shape (nrows, 6) here nrows=6
    # for future use by the metalearner
    sc = schema(Zval())
    @test nrows(Zval()) == 6
    @test sc.names == (:x1, :x2, :x3, :x4, :x5, :x6)

    # The lines of yval should match the reordering indexes
    # of the original y (reordering given by the folds node)
    reordering = vcat([x[2] for x in ttp]...)
    @test yval() == y[reordering]
    # And the same is true for Zval, let's check this for model1's output
    # on the first fold, ie (2 first rows, 3 first columns)
    # First we need to train the model
    trainingrows = ttp[1][1]
    Xtrain = selectrows(X, trainingrows)
    ytrain = selectrows(y, trainingrows)
    mach = machine(model1, Xtrain, ytrain)
    fit!(mach, verbosity=0)

    # Then predict on the validation rows
    Xpred = selectrows(X, ttp[1][2])
    Zval_expected_dist = predict(mach, Xpred)
    # This is a distribution, we need to apply the appropriate transformation
    Zval_expected = pdf(Zval_expected_dist, levels(first(Zval_expected_dist)))
    @test matrix(Zval())[1:2, 1:3] == Zval_expected

end

@testset "An integration test for stacked classification" begin

    # We train a stack by hand and compare with the canned version
    # `Stack(...)`. There are two base learners, with 3-fold
    # cross-validation used to construct the out-of-sample base model
    # predictions.

    probs(y) = pdf(y, levels(first(y)))

    # data:
    N = 200
    X = (x = rand(rng, 3N), )
    y = coerce(rand("abc", 3N), Multiclass)

    # row splits:
    test1 = 1:N
    test2 = (N + 1):2N
    test3 = (2N + 1):3N
    train1 = (N + 1):3N
    train2 = vcat(1:N, (2N + 1):3N)
    train3 = 1:2N

    # base `model1`:
    model1 = KNNClassifier(K=2)
    mach1 = machine(model1, X, y)
    fit!(mach1, rows=train1, verbosity=0)
    y11 = predict(mach1, rows=test1) |> probs
    mach1 = machine(model1, X, y)
    fit!(mach1, rows=train2, verbosity=0)
    y12 = predict(mach1, rows=test2) |> probs
    mach1 = machine(model1, X, y)
    fit!(mach1, rows=train3, verbosity=0)
    y13 = predict(mach1, rows=test3) |> probs
    y1_oos = vcat(y11, y12, y13)
    mach1_full = machine(model1, X, y)
    fit!(mach1_full, verbosity=0)
    y1 = predict(mach1_full, X) |> probs

    # base `model2`:
    model2 = DecisionTreeClassifier()
    mach2 = machine(model2, X, y)
    fit!(mach2, rows=train1, verbosity=0)
    y21 = predict(mach2, rows=test1) |> probs
    mach2 = machine(model2, X, y)
    fit!(mach2, rows=train2, verbosity=0)
    y22 = predict(mach2, rows=test2) |> probs
    mach2 = machine(model2, X, y)
    fit!(mach2, rows=train3, verbosity=0)
    y23 = predict(mach2, rows=test3) |> probs
    y2_oos = vcat(y21, y22, y23)
    mach2_full = machine(model2, X, y)
    fit!(mach2_full, verbosity=0)
    y2 = predict(mach2_full, X) |> probs

    # metalearner (`judge`):
    X_oos = MLJBase.table(hcat(y1_oos, y2_oos))
    judge = KNNClassifier(K=3)
    m_judge = machine(judge, X_oos, y)
    fit!(m_judge, verbosity=0)
    X_judge = MLJBase.table(hcat(y1, y2))
    yhat_matrix = predict(m_judge, X_judge) |> probs

    # alternatively, use stack:
    stack = Stack(metalearner=judge,
                model1=model1,
                model2=model2,
                resampling=CV(nfolds=3))
    mach = machine(stack, X, y)
    fit!(mach, verbosity=0)
    yhat_matrix_stack = predict(mach, X) |> probs

    # compare:
    @test yhat_matrix_stack ≈ yhat_matrix

end


@testset "Test store_for_evaluation" begin
    X, y = make_blobs(;rng=rng, shuffle=false)
    Xs, ys = source(X), source(y)
    mach = machine(KNNClassifier(), Xs, ys)
    fit!(mach, verbosity=0)
    measures = [accuracy, log_loss]
    mach_, Xtest, ytest = MLJBase.store_for_evaluation(mach, Xs, ys, measures)()
    @test Xtest == X
    @test ytest == y
    @test mach_ == mach
    # check fallback
    @test MLJBase.store_for_evaluation(mach, Xs, ys, nothing) === nothing
end

@testset "Test internal_stack_report" begin
    n = 500
    X, y = make_regression(n, 5; rng=rng)
    resampling = CV(;nfolds=2)
    measures = [rms, l2]
    constant = ConstantRegressor()
    ridge = FooBarRegressor()
    mystack = Stack(;metalearner=ridge,
                    resampling=resampling,
                    measures=measures,
                    constant=constant,
                    ridge=ridge)

    std_evaluation = (
        constant=evaluate(constant, X, y, resampling=resampling, measures=measures, verbosity=0),
        ridge=evaluate(ridge, X, y, resampling=resampling, measures=measures, verbosity=0)
    )
    ttp = MLJBase.train_test_pairs(resampling, 1:nrows(y), X, y)
    # Testing internal_stack_report default with nothing
    @test MLJBase.internal_stack_report(mystack, 0, ttp, nothing, nothing) == NamedTuple{}()

    # Simulate the evaluation nodes which consist of
    # - The fold machine
    # - Xtest
    # - ytest
    evaluation_nodes = []
    for (train, test) in MLJBase.train_test_pairs(resampling, 1:n, y)
        for model in getfield(mystack, :models)
            mach = machine(model, X, y)
            fit!(mach, verbosity=0, rows=train)
            Xtest = selectrows(X, test)
            ytest = selectrows(y, test)
            push!(evaluation_nodes, source((mach, Xtest, ytest)))
        end
    end

    internalreport = MLJBase.internal_stack_report(
<<<<<<< HEAD
        mystack,
        0,
        ys,
=======
        mystack, 
        0, 
        ttp, 
>>>>>>> cb6122ff
        evaluation_nodes...
    ).report.cv_report()

    test_internal_evaluation(internalreport, std_evaluation, (:constant, :ridge))

    test_internal_evaluation(internalreport, std_evaluation, (:constant, :ridge))
    @test std_evaluation.constant.fitted_params_per_fold == internalreport.constant.fitted_params_per_fold
    @test std_evaluation.ridge.fitted_params_per_fold == internalreport.ridge.fitted_params_per_fold

end

@testset "Test internal evaluation of the stack in regression mode" begin
    X, y = make_regression(500, 5; rng=rng)
    resampling = CV(;nfolds=3)
    measures = [rms, l2]
    constant = ConstantRegressor()
    ridge = FooBarRegressor()
    mystack = Stack(;metalearner=FooBarRegressor(),
                    resampling=resampling,
                    measure=measures,
                    ridge=ridge,
                    constant=constant)

    mach = machine(mystack, X, y)
    fit!(mach, verbosity=0)
    internalreport = report(mach).cv_report
    # evaluate decisiontree and ridge out of stack and check results match
    std_evaluation = (
        constant = evaluate(constant, X, y, measure=measures, resampling=resampling, verbosity=0),
        ridge = evaluate(ridge, X, y, measure=measures, resampling=resampling, verbosity=0)
        )

    test_internal_evaluation(internalreport, std_evaluation, (:constant, :ridge))
    @test std_evaluation.constant.fitted_params_per_fold == internalreport.constant.fitted_params_per_fold
    @test std_evaluation.ridge.fitted_params_per_fold == internalreport.ridge.fitted_params_per_fold

end

@testset "Test internal evaluation of the stack in classification mode" begin
    X, y = make_blobs(;rng=rng, shuffle=false)
    resampling = StratifiedCV(;nfolds=3)
    measures = [accuracy, log_loss]
    constant = ConstantClassifier()
    knn = KNNClassifier()
    mystack = Stack(;metalearner=DecisionTreeClassifier(),
                    resampling=resampling,
                    constant=constant,
                    knn=knn,
                    measures=measures)

    mach = machine(mystack, X, y)
    fit!(mach, verbosity=0)
    internalreport = report(mach).cv_report
    # evaluate decisiontree and ridge out of stack and check results match
    std_evaluation = (
        constant = evaluate(constant, X, y, measure=measures, resampling=resampling, verbosity=0),
        knn = evaluate(knn, X, y, measure=measures, resampling=resampling, verbosity=0)
        )

    test_internal_evaluation(internalreport, std_evaluation, (:knn, :constant))
    # Test fitted_params
    for i in 1:mystack.resampling.nfolds
        std_constant_fp = std_evaluation.constant.fitted_params_per_fold[i]
        intern_constant_fp = internalreport.constant.fitted_params_per_fold[i]
        @test std_constant_fp.target_distribution ≈ intern_constant_fp.target_distribution

        std_knn_fp = std_evaluation.knn.fitted_params_per_fold[i]
        intern_knn_fp = internalreport.knn.fitted_params_per_fold[i]
        @test std_knn_fp.tree.data == intern_knn_fp.tree.data
    end

end

@testset "Test Holdout CV" begin
    X, y = make_regression(100, 3; rng=rng)
    resampling = Holdout()
    constant = ConstantRegressor()
    ridge = FooBarRegressor()
    mystack = Stack(;metalearner=FooBarRegressor(),
                    resampling=resampling,
                    measures=[rmse],
                    ridge=ridge,
                    constant=constant)

    mach = machine(mystack, X, y)
    fit!(mach, verbosity=0)
    for modelname in (:ridge, :constant)
        model_perf = getproperty(report(mach).cv_report, modelname)
        @test length(model_perf.per_fold) == 1
        @test length(model_perf.train_test_rows) == 1
    end
end

end
true<|MERGE_RESOLUTION|>--- conflicted
+++ resolved
@@ -255,18 +255,11 @@
 
     Xs = source(X)
     ys = source(y)
-    
+
     ttp = MLJBase.train_test_pairs(stack.resampling, 1:n, X, y)
-
-<<<<<<< HEAD
-    Zval, yval, folds_evaluations = MLJBase.oos_set(stack, folds, Xs, ys)
+    Zval, yval, folds_evaluations = MLJBase.oos_set(stack, Xs, ys, ttp)
 
     # No internal measure has been provided so the resulting
-=======
-    Zval, yval, folds_evaluations = MLJBase.oos_set(stack, Xs, ys, ttp)
-    
-    # No internal measure has been provided so the resulting 
->>>>>>> cb6122ff
     # folds_evaluations contain nothing
     @test all(x === nothing for x in folds_evaluations)
 
@@ -429,23 +422,19 @@
     end
 
     internalreport = MLJBase.internal_stack_report(
-<<<<<<< HEAD
         mystack,
         0,
-        ys,
-=======
-        mystack, 
-        0, 
-        ttp, 
->>>>>>> cb6122ff
+        ttp,
         evaluation_nodes...
     ).report.cv_report()
 
     test_internal_evaluation(internalreport, std_evaluation, (:constant, :ridge))
 
     test_internal_evaluation(internalreport, std_evaluation, (:constant, :ridge))
-    @test std_evaluation.constant.fitted_params_per_fold == internalreport.constant.fitted_params_per_fold
-    @test std_evaluation.ridge.fitted_params_per_fold == internalreport.ridge.fitted_params_per_fold
+    @test std_evaluation.constant.fitted_params_per_fold ==
+        internalreport.constant.fitted_params_per_fold
+    @test std_evaluation.ridge.fitted_params_per_fold ==
+        internalreport.ridge.fitted_params_per_fold
 
 end
 
@@ -466,13 +455,18 @@
     internalreport = report(mach).cv_report
     # evaluate decisiontree and ridge out of stack and check results match
     std_evaluation = (
-        constant = evaluate(constant, X, y, measure=measures, resampling=resampling, verbosity=0),
+        constant = evaluate(constant, X, y,
+                            measure=measures,
+                            resampling=resampling,
+                            verbosity=0),
         ridge = evaluate(ridge, X, y, measure=measures, resampling=resampling, verbosity=0)
         )
 
     test_internal_evaluation(internalreport, std_evaluation, (:constant, :ridge))
-    @test std_evaluation.constant.fitted_params_per_fold == internalreport.constant.fitted_params_per_fold
-    @test std_evaluation.ridge.fitted_params_per_fold == internalreport.ridge.fitted_params_per_fold
+    @test std_evaluation.constant.fitted_params_per_fold ==
+        internalreport.constant.fitted_params_per_fold
+    @test std_evaluation.ridge.fitted_params_per_fold ==
+        internalreport.ridge.fitted_params_per_fold
 
 end
 
@@ -493,7 +487,10 @@
     internalreport = report(mach).cv_report
     # evaluate decisiontree and ridge out of stack and check results match
     std_evaluation = (
-        constant = evaluate(constant, X, y, measure=measures, resampling=resampling, verbosity=0),
+        constant = evaluate(constant, X, y,
+                            measure=measures,
+                            resampling=resampling,
+                            verbosity=0),
         knn = evaluate(knn, X, y, measure=measures, resampling=resampling, verbosity=0)
         )
 
