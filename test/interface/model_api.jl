module TestModelAPI

using Test
using MLJBase
import MLJModelInterface
using ..Models
using Distributions
using StableRNGs

rng = StableRNG(661)

@testset "predict_*" begin
    X = (x = rand(rng, 5),)
    yfinite = categorical(collect("abaaa"))
    ycont = float.(1:5)

    clf = ConstantClassifier()
    fitresult, _, _ = MLJBase.fit(clf, 1, X, yfinite)
    @test predict_mode(clf, fitresult, X)[1] == 'a'
    @test_throws ArgumentError predict_mean(clf, fitresult, X)
    @test_throws ArgumentError predict_median(clf, fitresult, X)

    rgs = ConstantRegressor()
    fitresult, _, _ = MLJBase.fit(rgs, 1, X, ycont)
    @test predict_mean(rgs, fitresult, X)[1] == 3
    @test predict_median(rgs, fitresult, X)[1] == 3
    @test_throws ArgumentError predict_mode(rgs, fitresult, X)
end

@testset "serialization" begin

    # train a model on some data:
    model = @load KNNRegressor
    X = (a = Float64[98, 53, 93, 67, 90, 68],
         b = Float64[64, 43, 66, 47, 16, 66],)
    Xnew = (a = Float64[82, 49, 16],
            b = Float64[36, 13, 36],)
    y =  [59.1, 28.6, 96.6, 83.3, 59.1, 48.0]
    fitresult, cache, report = MLJBase.fit(model, 0, X, y)
    pred = predict(model, fitresult, Xnew)
    filename = joinpath(@__DIR__, "test.jlso")

    # save to file:
    # To avoid complications to travis tests (ie, writing to file) the
    # next line was run once and then commented out:
    # save(filename, model, fitresult, report)

    # save to buffer:
    io = IOBuffer()
    MLJBase.save(io, model, fitresult, report, compression=:none)
    seekstart(io)

    # test restoring data:
    for input in [filename, io]
        eval(quote
             m, f, r = MLJBase.restore($input)
             p = predict(m, f, $Xnew)
             @test m == $model
             @test r == $report
             @test p ≈ $pred
             end)
    end

end

mutable struct DistributionFitter{D<:Distributions.Distribution} <: Supervised
    distribution::D
end
DistributionFitter(; distribution=Distributions.Normal()) =
    DistributionFitter(distribution)

@testset "supervised models with X = nothing" begin
    function MLJModelInterface.fit(model::DistributionFitter{D},
                                   verbosity::Int,
                                   ::Nothing,
                                   y) where D

        fitresult = Distributions.fit(D, y)
        report = (params=Distributions.params(fitresult),)
        cache = nothing

        verbosity > 0 && @info "Fitted a $fitresult"

    return fitresult, cache, report
    end

    MLJModelInterface.predict(model::DistributionFitter,
                              fitresult,
                              ::Nothing) =
                                  fitresult

<<<<<<< HEAD
    y = randn(10);
    mach = MLJBase.machine(DistributionFitter(), nothing, y) |> fit!
=======
    y = randn(rng,10);
    mach = MLJBase.Machine(DistributionFitter(), nothing, y) |> fit!
>>>>>>> f9ca0d6e
    yhat = predict(mach, nothing)
    @test Distributions.params(yhat) == report(mach).params
    @test yhat isa Distributions.Normal
end

end
true<|MERGE_RESOLUTION|>--- conflicted
+++ resolved
@@ -89,13 +89,8 @@
                               ::Nothing) =
                                   fitresult
 
-<<<<<<< HEAD
-    y = randn(10);
-    mach = MLJBase.machine(DistributionFitter(), nothing, y) |> fit!
-=======
     y = randn(rng,10);
     mach = MLJBase.Machine(DistributionFitter(), nothing, y) |> fit!
->>>>>>> f9ca0d6e
     yhat = predict(mach, nothing)
     @test Distributions.params(yhat) == report(mach).params
     @test yhat isa Distributions.Normal
