--- conflicted
+++ resolved
@@ -29,10 +29,4 @@
                         o = Opaque(7),
                         n = 42)
 end
-<<<<<<< HEAD
-
-end # module
-
-=======
->>>>>>> 2540268e
 true