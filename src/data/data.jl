## SPLITTING DATA SETS

# Helper function for partitioning in the non-stratified case
function _partition(rows, fractions, ::Nothing)
    # container for the row selections (head:tail)
    n_splits = length(fractions) + 1
    heads    = zeros(Int, n_splits)
    tails    = zeros(Int, n_splits)
    n_rows   = length(rows)
    head     = 1
    for (i, p) in enumerate(fractions)
        n = round(Int, p * n_rows)
        iszero(n) && (@warn "A split has only one element."; n = 1)
        # update tail
        tail = head + n - 1
        # store
        heads[i] = head
        tails[i] = tail
        # update head
        head = tail + 1
    end
    if head > n_rows
        @warn "Last vector in the split has only one element."
        head = n_rows
    end
    heads[end] = head
    tails[end] = n_rows
    return tuple((rows[h:t] for (h, t) in zip(heads, tails))...)
end

_make_numerical(v::AbstractVector) =
    throw(ArgumentError("`stratify` must have `Count`, `Continuous` "*
                        "or `Finite` element scitpye. Consider "*
                        "`coerce(stratify, Finite)`. "))
_make_numerical(v::AbstractVector{<:Union{Missing,Real}}) = v
_make_numerical(v::AbstractVector{<:Union{Missing,CategoricalValue}}) =
                                int.(v)

# Helper function for partitioning in the stratified case
function _partition(rows, fractions, raw_stratify::AbstractVector)
    stratify = _make_numerical(raw_stratify)
    length(stratify) == length(rows) ||
        throw(ArgumentError("The stratification vector must "*
                            "have as many entries as " *
                            "the rows to partition."))
    uv    = unique(stratify)
    # construct table (n_classes * idx_of_that_class)
    # NOTE use of '===' is important to handle missing.
    idxs  = [[i for i in rows if stratify[rows[i]] === v] for v in uv]

    # number of occurences of each class and proportions
    nidxs = length.(idxs)
    props = length.(idxs) ./ length(rows)

    n_splits = length(fractions) + 1
    n_rows   = length(rows)

    ns_props = round.(Int, n_rows * fractions * props')
    ns_props = vcat(ns_props, nidxs' .- sum(ns_props, dims=1))

    # warn if anything is >= 1
    if !all(e -> e > 1, ns_props)
        @warn "Some splits have a single or no representative of some class."
    end
    # container for the rows
    split_rows = []
    heads      = ones(Int, length(uv))
    for r in 1:size(ns_props, 1)
        tails   = heads .+ ns_props[r, :] .- 1
        # take chunks of the indices corresponding to the current fraction
        indices = vcat((idxs[i][heads[i]:tails[i]] for i in eachindex(uv))...)
        # rearrange by order of appearance
        indices = sort(indices)
        push!(split_rows, rows[indices])
        heads .= tails .+ 1
    end
    if !all(sl -> sl > 1, length.(split_rows))
        @warn "Some splits have a single or no representative of some class."
    end
    return tuple(split_rows...)
end

"""
    partition(rows::AbstractVector{Int}, fractions...;
              shuffle=nothing, rng=Random.GLOBAL_RNG, stratify=nothing)

Splits the vector `rows` into a tuple of vectors whose lengths are
given by the corresponding `fractions` of `length(rows)` where valid
fractions are in (0,1) and sum up to less than 1. The last
fraction is not provided, as it is inferred from the preceding
ones. So, for example,

    julia> partition(1:1000, 0.8)
    ([1,...,800], [801,...,1000])

    julia> partition(1:1000, 0.2, 0.7)
    ([1,...,200], [201,...,900], [901,...,1000])

## Keywords

* `shuffle=nothing`:        if set to  `true`, shuffles the rows before taking fractions.
* `rng=Random.GLOBAL_RNG`:  specifies the random number generator to be used, can be an integer
                            seed. If specified, and `shuffle === nothing` is interpreted as true.
* `stratify=nothing`:       if a vector is specified, the partition will match the stratification
                            of the given vector. In that case, `shuffle` cannot be `false`.
"""
function partition(rows::AbstractVector{Int}, fractions::Real...;
                   shuffle::Union{Nothing,Bool}=nothing, rng=Random.GLOBAL_RNG,
                   stratify::Union{Nothing,AbstractVector}=nothing)
    # if rows is a unitrange, collect it
    rows = collect(rows)
    # check the fractions
    if !all(e -> 0 < e < 1, fractions) || sum(fractions) >= 1
        throw(DomainError(fractions, "Fractions must be in (0, 1) with sum < 1."))
    end
    # check the rng & adjust shuffling
    if rng isa Integer
        rng = MersenneTwister(rng)
    end
    if rng != Random.GLOBAL_RNG && shuffle === nothing
        shuffle = true
    end
    shuffle !== nothing && shuffle && shuffle!(rng, rows)
    return _partition(rows, collect(fractions), stratify)
end


"""
<<<<<<< HEAD
    t1, t2, ...., tk = unpack(table, t1, t2, ... tk; wrap_singles=false)
=======
    t1, t2, ...., tk = unnpack(table, f1, f2, ... fk; wrap_singles=false)
>>>>>>> 05128d53

Split any Tables.jl compatible `table` into smaller tables (or
vectors) `t1, t2, ..., tk` by making selections *without replacement*
from the column names defined by the filters `f1`, `f2`, ...,
`fk`. A *filter* is any object `f` such that `f(name)` is `true`
or `false` for each column `name::Symbol` of `table`.

Whenever a returned table contains a single column, it is converted to
a vector unless `wrap_singles=true`.

Scientific type conversions can be optionally specified (note
semicolon):

    unpack(table, t...; wrap_singles=false, col1=>scitype1, col2=>scitype2, ... )

### Example

```
julia> table = DataFrame(x=[1,2], y=['a', 'b'], z=[10.0, 20.0], w=[:A, :B])
julia> Z, XY = unpack(table, ==(:z), !=(:w);
               :x=>Continuous, :y=>Multiclass)
julia> XY
2×2 DataFrame
│ Row │ x       │ y            │
│     │ Float64 │ Categorical… │
├─────┼─────────┼──────────────┤
│ 1   │ 1.0     │ 'a'          │
│ 2   │ 2.0     │ 'b'          │

julia> Z
2-element Array{Float64,1}:
 10.0
 20.0
```
"""
function unpack(X, tests...;
                wrap_singles=false,
                shuffle=nothing,
                rng=nothing, pairs...)

    shuffle, rng = shuffle_and_rng(shuffle, rng)

    shuffle && (X = selectrows(X, Random.shuffle(rng, 1:nrows(X))))

    if isempty(pairs)
        Xfixed = X
    else
        Xfixed = coerce(X, pairs...)
    end

    unpacked = Any[]
    names_left = schema(Xfixed).names |> collect
    history = ""
    counter = 1
    for c in tests
        names = filter(c, names_left)
        filter!(!in(names), names_left)
        history *= "selection $counter: $names\n remaining: $names_left\n"
        isempty(names) &&
            error("Empty column selection encountered at selection $counter"*
                  "\n$history")
        length(names) == 1 && !wrap_singles && (names = names[1])
        push!(unpacked, selectcols(Xfixed, names))
        counter += 1
    end
    return Tuple(unpacked)
end


## RESTRICTING TO A FOLD

struct FoldRestrictor{i,N}
    f::NTuple{N,Vector{Int}}
end
(r::FoldRestrictor{i})(X) where i = selectrows(X, (r.f)[i])

"""
    restrict(X, folds, i)

The restriction of `X`, a vector, matrix or table, to the `i`th fold
of `folds`, where `folds` is a tuple of vectors of row indices.

The method is curried, so that `restrict(folds, i)` is the operator
on data defined by `restrict(folds, i)(X) = restrict(X, folds, i)`.

### Example

    folds = ([1, 2], [3, 4, 5],  [6,])
    restrict([:x1, :x2, :x3, :x4, :x5, :x6], folds, 2) # [:x3, :x4, :x5]

See also [`corestrict`](@ref)

"""
restrict(f::NTuple{N}, i) where N = FoldRestrictor{i,N}(f)
restrict(X, f, i) = restrict(f, i)(X)


## RESTRICTING TO A FOLD COMPLEMENT


"""
    complement(folds, i)

The complement of the `i`th fold of `folds` in the concatenation of
all elements of `folds`. Here `folds` is a vector or tuple of integer
vectors, typically representing row indices or a vector, matrix or
table.

    complement(([1,2], [3,], [4, 5]), 2) # [1 ,2, 4, 5]

"""
complement(f, i) = reduce(vcat, collect(f)[Not(i)])

struct FoldComplementRestrictor{i,N}
    f::NTuple{N,Vector{Int}}
end
(r::FoldComplementRestrictor{i})(X) where i =
    selectrows(X, complement(r.f, i))

"""
    corestrict(X, folds, i)

The restriction of `X`, a vector, matrix or table, to the *complement*
of the `i`th fold of `folds`, where `folds` is a tuple of vectors of
row indices.

The method is curried, so that `corestrict(folds, i)` is the operator
on data defined by `corestrict(folds, i)(X) = corestrict(X, folds, i)`.

### Example

    folds = ([1, 2], [3, 4, 5],  [6,])
    corestrict([:x1, :x2, :x3, :x4, :x5, :x6], folds, 2) # [:x1, :x2, :x6]

"""
corestrict(f::NTuple{N}, i) where N = FoldComplementRestrictor{i,N}(f)
corestrict(X, f, i) = corestrict(f, i)(X)

## to be replaced (not used anywhere):
## ACCESSORS FOR JULIA NDSPARSE ARRAYS (N=2)

# nrows(::Val{:sparse}, X) = maximum([r[1] for r in keys(X)])
# function select(::Val{:sparse}, X, r::Integer, c::Symbol)
#     try
#         X[r,c][1]
#     catch exception
#         exception isa KeyError || throw(exception)
#         missing
#     end
# end
# select(::Val{:sparse}, X, r::AbstractVector{<:Integer}, c::Symbol) = [select(X, s, c) for s in r]
# select(::Val{:sparse}, X, ::Colon, c::Symbol) = [select(X, s, c) for s in 1:nrows(X)]
# selectrows(::Val{:sparse}, X, r::Integer) = X[r:r,:]
# selectrows(::Val{:sparse}, X, r) = X[r,:]
# selectcols(::Val{:sparse}, X, c::Symbol) = select(X, :, c)
# selectcols(::Val{:sparse}, X, c::AbstractVector{Symbol}) = X[:,sort(c)]
# selectcols(::Val{:sparse}, X, ::Colon) = X
# select(::Val{:sparse}, X, r::Integer, c::AbstractVector{Symbol}) = X[r,sort(c)]
# select(::Val{:sparse}, X, r::Integer, ::Colon) = X[r,:]
# select(::Val{:sparse}, X, r, c) = X[r,sort(c)]


## TRANSFORMING BETWEEN CATEGORICAL ELEMENTS AND RAW VALUES

const message1 = "Attempting to transform a level not in pool of specified "*
   "categorical element. "

function transform_(pool, x)
    ismissing(x) && return missing
    _classes = classes(pool)
    x in _classes || error(message1)
    ref = pool.invindex[x]
    return _classes[ref]
end

"""

    transform(e::Union{CategoricalElement,CategoricalArray},  X)

Transform the specified object `X` into a categorical version, using
the pool contained in `e`. Here `X` is a raw value (an element of
`levels(e)`) or an `AbstractArray` of such values.

```julia
v = categorical([:x, :y, :y, :x, :x])
julia> transform(v, :x)
CategoricalValue{Symbol,UInt32} :x

julia> transform(v[1], [:x :x; missing :y])
2×2 CategoricalArray{Union{Missing, Symbol},2,UInt32}:
 :x       :x
 missing  :y

"""
transform_(pool, X::AbstractArray) = broadcast(x -> transform_(pool, x), X)

MLJModelInterface.transform(e::Union{CategoricalArray, CategoricalValue},
                            arg) = transform_(CategoricalArrays.pool(e), arg)
<|MERGE_RESOLUTION|>--- conflicted
+++ resolved
@@ -126,11 +126,9 @@
 
 
 """
-<<<<<<< HEAD
-    t1, t2, ...., tk = unpack(table, t1, t2, ... tk; wrap_singles=false)
-=======
+
     t1, t2, ...., tk = unnpack(table, f1, f2, ... fk; wrap_singles=false)
->>>>>>> 05128d53
+
 
 Split any Tables.jl compatible `table` into smaller tables (or
 vectors) `t1, t2, ..., tk` by making selections *without replacement*
