--- conflicted
+++ resolved
@@ -292,18 +292,6 @@
 
 
 struct AUC <: Measure end
-<<<<<<< HEAD
-=======
-const auc = AUC()
-
-function (::AUC)(ŷ::AbstractVector{<:UnivariateFinite},
-                 y::AbstractVector{<:CategoricalElement})
-    # implementation drawn from the ranked comparison in
-    # https://blog.revolutionanalytics.com/2016/11/calculating-auc.html
-    label_1 = levels(y)[1]
-    scores  = pdf.(ŷ, label_1)
-    ranking = sortperm(scores, rev=true)
->>>>>>> 836fd613
 
 """
 auc(ŷ, y)
