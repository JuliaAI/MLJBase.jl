# ---------------------------------------------------
## CLASSIFICATION METRICS (PROBABILISTIC PREDICTIONS)
# >> CrossEntropy
# >> BriersScore

# -----------------------------------------------------
# cross entropy

struct CrossEntropy{R} <: Measure where R <: AbstractFloat
    eps::R
end
CrossEntropy(;eps=eps()) = CrossEntropy(eps)

metadata_measure(CrossEntropy;
    name                     = "cross_entropy",
    target_scitype           = Vec{<:Finite},
    prediction_type          = :probabilistic,
    orientation              = :loss,
    reports_each_observation = true,
    is_feature_dependent     = false,
    supports_weights         = false,
    docstring                = "Cross entropy loss with probabilities " *
                 "clamped between `eps()` and `1-eps()`; "*
                 "aliases: `cross_entropy`.",
    distribution_type        = UnivariateFinite)

"""
    cross_entropy

$(docstring(CrossEntropy()))

    ce = CrossEntropy(; eps=eps())
    ce(ŷ, y)

Given an abstract vector of distributions `ŷ` and an abstract vector
of true observations `y`, return the corresponding cross-entropy
loss (aka log loss) scores.

Since the score is undefined in the case of the true observation has
predicted probability zero, probablities are clipped between `eps` and
`1-eps` where `eps` can be specified.

If `sᵢ` is the predicted probability for the true class `yᵢ` then
the score for that example is given by

    -log(clamp(sᵢ, eps, 1-eps))

For more information, run `info(cross_entropy)`.
"""
cross_entropy = CrossEntropy()

# for single observation:
_cross_entropy(d::UnivariateFinite{S,V,R,P}, y, eps) where {S,V,R,P} =
    -log(clamp(pdf(d, y), P(eps), P(1) - P(eps)))

# multiple observations:
function (c::CrossEntropy)(ŷ::Vec{<:UnivariateFinite},
                           y::Vec)
    check_dimensions(ŷ, y)
    check_pools(ŷ, y)
    return broadcast(_cross_entropy, ŷ, y, c.eps)
end
# performant in case of UnivariateFiniteArray:
function (c::CrossEntropy)(ŷ::UnivariateFiniteVector{S,V,R,P},
                           y::Vec) where {S,V,R,P}
    check_dimensions(ŷ, y)
    check_pools(ŷ, y)
    return -log.(clamp.(broadcast(pdf, ŷ, y), P(c.eps), P(1) - P(c.eps)))
end

# -----------------------------------------------------
# brier score

# TODO: support many distributions/samplers D below:

struct BrierScore{D} <: Measure end

# As this measure is parametric, the use of `metadata_measure` is not
# appropriate.

MLJModelInterface.name(::Type{<:BrierScore{D}}) where D =
    "BrierScore{$(string(D))}"
MLJModelInterface.docstring(::Type{<:BrierScore{D}}) where D =
    "Brier proper scoring rule for distributions of type $D; "*
    "aliases: `BrierScore{$D}`"
MLJModelInterface.docstring(::Type{<:BrierScore{<:UnivariateFinite}}) =
    "Brier proper scoring rule for `MultiClass` or `OrderedFactor` data; "*
    "aliases: `BrierScore()`, `BrierScore{UnivariateFinite}`"
MLJModelInterface.docstring(::Type{BrierScore}) =
    "Brier proper scoring rule for various distribution types; " *
    "use `brier_score` for `BrierScore{UnivariateFinite}` "*
"(`Multiclass` or `OrderedFactor` targets)."
MLJModelInterface.target_scitype(::Type{<:BrierScore{D}}) where D =
    AbstractVector{<:Finite}
MLJModelInterface.prediction_type(::Type{<:BrierScore}) = :probabilistic
orientation(::Type{<:BrierScore}) = :score
reports_each_observation(::Type{<:BrierScore}) = true
is_feature_dependent(::Type{<:BrierScore}) = false
MLJModelInterface.supports_weights(::Type{<:BrierScore}) =  true
distribution_type(::Type{<:BrierScore{D}}) where D =
    UnivariateFinite

"""
    BrierScore(; distribution=UnivariateFinite)(ŷ, y [, w])

Given an abstract vector of distributions `ŷ` of type `distribution`,
and an abstract vector of true observations `y`, return the
corresponding Brier (aka quadratic) scores. Weight the scores using
`w` if provided.

Currently only `distribution=UnivariateFinite` is supported, which is
applicable to superivised models with `Finite` target scitype. In this
case, if `p(y)` is the predicted probability for a *single*
observation `y`, and `C` all possible classes, then the corresponding
Brier score for that observation is given by

``2p(y) - \\left(\\sum_{η ∈ C} p(η)^2\\right) - 1``

Note that `BrierScore()=BrierScore{UnivariateFinite}` has the alias
`brier_score`.

*Warning.* Here `BrierScore` is a "score" in the sense that bigger is
better (with `0` optimal, and all other values negative). In Brier's
original 1950 paper, and many other places, it has the opposite sign,
despite the name. Moreover, the present implementation does not treat
the binary case as special, so that the score may differ, in that
case, by a factor of two from usage elsewhere.

For more information, run `info(BrierScore)`.

"""
function BrierScore(; distribution=UnivariateFinite)
    distribution == UnivariateFinite ||
        error("Only `UnivariateFinite` Brier scores currently supported. ")
    return BrierScore{distribution}()
end

# For single observations (no checks):

# UnivariateFinite:
function _brier_score(d::UnivariateFinite{S,V,R,P}, y) where {S,V,R,P}
    levels = classes(d)
    pvec = broadcast(pdf, d, levels)
    offset = P(1) + sum(pvec.^2)
    return P(2) * pdf(d, y) - offset
end

# For multiple observations:

# UnivariateFinite:
function (::BrierScore{<:UnivariateFinite})(
    ŷ::Vec{<:UnivariateFinite},
    y::Vec,
    w::Union{Nothing,Vec{<:Real}}=nothing)

    check_dimensions(ŷ, y)
    w == nothing || check_dimensions(w, y)

    check_pools(ŷ, y)
    unweighted = broadcast(_brier_score, ŷ, y)

    if w == nothing
        return unweighted
    end
    return w.*unweighted
end
# performant version in case of UnivariateFiniteArray:
function (::BrierScore{<:UnivariateFinite})(
    ŷ::UnivariateFiniteVector{S,V,R,P},
    y::Vec,
    w::Union{Nothing,Vec{<:Real}}=nothing) where {S,V,R,P<:Real}

    check_dimensions(ŷ, y)
    w == nothing || check_dimensions(w, y)

    isempty(y) && return P(0)

    check_pools(ŷ, y)

    probs = pdf(ŷ, classes(first(ŷ)))
    offset = P(1) .+ vec(sum(probs.^2, dims=2))

    unweighted = P(2) .* broadcast(pdf, ŷ, y) .- offset

    if w == nothing
        return unweighted
    end
    return w.*unweighted
end

const brier_score = BrierScore()


# ============================================================
## CLASSIFICATION METRICS (DETERMINISTIC PREDICTIONS)

const INVARIANT_LABEL_MULTICLASS = "This metric is invariant to class labelling and can be used for multiclass classification."
const INVARIANT_LABEL_BINARY = "This metric is invariant to class labelling and can be used only for binary classification."
const VARIANT_LABEL_BINARY = "This metric is labelling-dependent and can only be used for binary classification."

# ==============================================================
## MULTICLASS

# ---------------------------------------------------
# misclassification rate

struct MisclassificationRate <: Measure end

metadata_measure(MisclassificationRate;
    name                     = "misclassification_rate",
    target_scitype           = Vec{<:Finite},
    prediction_type          = :deterministic,
    orientation              = :loss,
    reports_each_observation = false,
    is_feature_dependent     = false,
    supports_weights         = true,
    docstring                = "misclassification rate; aliases: " *
                               "`misclassification_rate`, `mcr`.")

"""
    misclassification_rate

$(docstring(MisclassificationRate()))

    misclassification_rate(ŷ, y)
    misclassification_rate(ŷ, y, w)
    misclassification_rate(conf_mat)

Returns the rate of misclassification of the (point) predictions `ŷ`,
given true observations `y`, optionally weighted by the weights
`w`. All three arguments must be abstract vectors of the same length.
A confusion matrix can also be passed as argument.
$INVARIANT_LABEL_MULTICLASS

For more information, run `info(misclassification_rate)`.

"""
const misclassification_rate = MisclassificationRate()
const mcr = misclassification_rate
const MCR = MisclassificationRate

(::MCR)(ŷ::Vec{<:CategoricalValue},
        y::Vec{<:CategoricalValue}) = mean(y .!= ŷ)

(::MCR)(ŷ::Vec{<:CategoricalValue},
        y::Vec{<:CategoricalValue},
        w::Vec{<:Real}) = sum((y .!= ŷ) .* w) / length(y)

(::MCR)(cm::ConfusionMatrix) = 1.0 - sum(diag(cm.mat)) / sum(cm.mat)

# -------------------------------------------------------------
# accuracy

struct Accuracy <: Measure end

metadata_measure(Accuracy;
    name                     = "accuracy",
    target_scitype           = Vec{<:Finite},
    prediction_type          = :deterministic,
    orientation              = :score,
    reports_each_observation = false,
    is_feature_dependent     = false,
    supports_weights         = true,
    docstring                = "Classification accuracy; aliases: `accuracy`.")

"""
    accuracy

$(docstring(Accuracy()))

    accuracy(ŷ, y)
    accuracy(ŷ, y, w)
    accuracy(conf_mat)

Returns the accuracy of the (point) predictions `ŷ`,
given true observations `y`, optionally weighted by the weights
`w`. All three arguments must be abstract vectors of the same length.
$INVARIANT_LABEL_MULTICLASS

For more information, run `info(accuracy)`.

"""
const accuracy = Accuracy()

(::Accuracy)(args...) = 1.0 - misclassification_rate(args...)
(::Accuracy)(m::ConfusionMatrix) = sum(diag(m.mat)) / sum(m.mat)


# -----------------------------------------------------------
# balanced accuracy

struct BalancedAccuracy <: Measure end

metadata_measure(BalancedAccuracy;
    name                     = "balanced_accuracy",
    target_scitype           = Vec{<:Finite},
    prediction_type          = :deterministic,
    orientation              = :score,
    reports_each_observation = false,
    is_feature_dependent     = false,
    supports_weights         = true,
    docstring                = "Balanced classification accuracy; aliases: "*
                               "`balanced_accuracy`, `bacc`, `bac`.")

"""
    balanced_accuracy

$(docstring(BalancedAccuracy()))

    balanced_accuracy(ŷ, y [, w])
    balanced_accuracy(conf_mat)

Return the balanced accuracy of the point prediction `ŷ`, given true
observations `y`, optionally weighted by `w`. The balanced accuracy takes
into consideration class imbalance.
All  three arguments must have the same length.
$INVARIANT_LABEL_MULTICLASS

For more information, run `info(balanced_accuracy)`.

"""
const balanced_accuracy = BalancedAccuracy()
const bacc = balanced_accuracy
const bac  = bacc
const BACC = BalancedAccuracy

function (::BACC)(ŷ::Vec{<:CategoricalValue},
                  y::Vec{<:CategoricalValue})
    class_count = Dist.countmap(y)
    ŵ = 1.0 ./ [class_count[yi] for yi in y]
    return sum( (ŷ .== y) .* ŵ ) / sum(ŵ)
end

function (::BACC)(ŷ::Vec{<:CategoricalValue},
                  y::Vec{<:CategoricalValue},
                  w::Vec{<:Real})
    levels_ = levels(y)
    ŵ = similar(w)
    @inbounds for i in eachindex(w)
        ŵ[i] = w[i] / sum(w .* (y .== y[i]))
    end
    return sum( (ŷ .== y) .* ŵ ) / sum(ŵ)
end

# ==================================================================
## BINARY AND ORDER-INDEPENDENT

# ------------------------------------------------------------------
# Matthew's correlation

struct MatthewsCorrelation <: Measure end

metadata_measure(MatthewsCorrelation;
    name                     = "matthews_correlation",
    target_scitype           = Vec{<:Finite{2}},
    prediction_type          = :deterministic,
    orientation              = :score,
    reports_each_observation = false,
    is_feature_dependent     = false,
    supports_weights         = false,
    docstring                = "Matthew's correlation; aliases: " *
                               "`matthews_correlation`, `mcc`")

"""
    matthews_correlation

$(docstring(MatthewsCorrelation()))

    matthews_correlation(ŷ, y)
    matthews_correlation(conf_mat)

Return Matthews' correlation coefficient corresponding to the point
prediction `ŷ`, given true observations `y`.
$INVARIANT_LABEL_MULTICLASS

For more information, run `info(matthews_correlation)`.

"""
const matthews_correlation = MatthewsCorrelation()
const mcc = matthews_correlation
const MCC = MatthewsCorrelation

function (::MCC)(cm::ConfusionMatrix{C}) where C
    # http://rk.kvl.dk/introduction/index.html
    # NOTE: this is O(C^3), there may be a clever way to
    # speed this up though in general this is only used for low  C
    num = 0
    @inbounds for k in 1:C, l in 1:C, m in 1:C
        num += cm[k,k] * cm[l,m] - cm[k,l] * cm[m,k]
    end
    den1 = 0
    den2 = 0
    @inbounds for k in 1:C
        a = sum(cm[k, :])
        b = sum(cm[setdiff(1:C, k), :])
        den1 += a * b
        a = sum(cm[:, k])
        b = sum(cm[:, setdiff(1:C, k)])
        den2 += a * b
    end
    mcc = num / sqrt(den1 * den2)

    isnan(mcc) && return 0
    return mcc
end

(m::MCC)(ŷ::Vec{<:CategoricalValue},
         y::Vec{<:CategoricalValue}) =
             confmat(ŷ, y, warn=false) |> m

# ---------------------------------------------------------
# area under the ROC curve

struct AUC <: Measure end

metadata_measure(AUC;
    name                     = "area_under_curve",
    target_scitype           = Vec{<:Finite{2}},
    prediction_type          = :probabilistic,
    orientation              = :score,
    reports_each_observation = false,
    is_feature_dependent     = false,
    supports_weights         = false,
    docstring                = "Area under the ROC curve; "*
       "aliases: `area_under_curve`, `auc`")

"""
    area_under_curve

$(docstring(AUC()))

    area_under_curve(ŷ, y)

Return the area under the receiver operator characteristic (curve),
for probabilistic predictions `ŷ`, given ground truth `y`.
$INVARIANT_LABEL_BINARY

For more information, run `info(area_under_curve)`.

"""
const area_under_curve = AUC()
const auc = AUC()

# implementation drawn from
# https://www.ibm.com/developerworks/community/blogs/jfp/entry/Fast_Computation_of_AUC_ROC_score?lang=en
function _auc(::Type{P}, ŷ::Vec{<:UnivariateFinite},
              y::Vec) where P<:Real # type of probabilities
    lab_pos = classes(first(ŷ))[2] # 'positive' label
    scores  = pdf.(ŷ, lab_pos)     # associated scores
    y_sort  = y[sortperm(scores)]  # sort by scores
    n       = length(y)
    n_neg   = 0  # to keep of the number of negative preds
    auc     = P(0)
    @inbounds for i in 1:n
        # y[i] == lab_p --> it's a positive label in the ground truth
        # in that case increase the auc by the cumulative sum
        # otherwise increase the number of negatives by 1
        δ_auc, δ_neg = ifelse(y_sort[i] == lab_pos, (n_neg, 0), (0, 1))
        auc   += δ_auc
        n_neg += δ_neg
    end
    n_pos = n - n_neg
    return auc / (n_neg * n_pos)
end

# ŷ inhomogeneous type:
(::AUC)(ŷ::Vec{<:UnivariateFinite}, y::Vec) = _auc(Float64, ŷ, y)

# ŷ homogeneous type (eg UnivariateFiniteVector case):
(::AUC)(ŷ::Vec{<:UnivariateFinite{S,V,R,P}}, y::Vec) where {S,V,R,P} =
    _auc(P, ŷ, y)


# ==========================================================================
## BINARY AND ORDER DEPENDENT

const CM2 = ConfusionMatrix{2}

# --------------------------------------------------------------------------
# F_β-Score

"""
    FScore{β}(rev=nothing)

One-parameter generalization, ``F_β``, of the F-measure or balanced F-score.

[Wikipedia entry](https://en.wikipedia.org/wiki/F1_score)

    FScore()(ŷ, y)

Evaluate ``F_β`` score on observations,`ŷ`, given ground truth values, `y`.

By default, the second element of `levels(y)` is designated as
`true`. To reverse roles, use `FScore{β}(rev=true)` instead of
`FScore{β}`.

For more information, run `info(FScore)`.

"""
struct FScore{β} <: Measure rev::Union{Nothing,Bool} end

FScore{β}(; rev=nothing) where β = FScore{β}(rev)
FScore(; β=1.0, rev=nothing) = FScore{β}(rev)

metadata_measure(FScore;
    target_scitype           = Vec{<:Finite{2}},
    prediction_type          = :deterministic,
    orientation              = :score,
    reports_each_observation = false,
    is_feature_dependent     = false,
    supports_weights         = false)

MLJModelInterface.name(::Type{<:FScore{β}}) where β = "FScore{$β}"
MLJModelInterface.name(::Type{FScore})            = "FScore" # for registry
MLJModelInterface.docstring(::Type{<:FScore})       = "F_β score; aliases: " *
                                        "`FScore{β}`, `f1score=FScore{1}`"
const f1score      = FScore{1}()

# -------------------------------------------------------------------------
# truepositive, true_negative, etc

for M in (:TruePositive, :TrueNegative, :FalsePositive, :FalseNegative,
          :TruePositiveRate, :TrueNegativeRate, :FalsePositiveRate,
          :FalseNegativeRate, :FalseDiscoveryRate, :Precision, :NPV)
    ex = quote
        struct $M <: Measure rev::Union{Nothing,Bool} end
        $M(; rev=nothing) = $M(rev)
    end
    eval(ex)
end

metadata_measure.((FalsePositive, FalseNegative);
    target_scitype           = Vec{<:Finite{2}},
    prediction_type          = :deterministic,
    orientation              = :loss,
    reports_each_observation = false,
    aggregation              = Sum(),
    is_feature_dependent     = false,
    supports_weights         = false)

metadata_measure.((FalsePositiveRate, FalseNegativeRate, FalseDiscoveryRate);
    target_scitype           = Vec{<:Finite{2}},
    prediction_type          = :deterministic,
    orientation              = :loss,
    reports_each_observation = false,
    is_feature_dependent     = false,
    supports_weights         = false)

metadata_measure.((TruePositive, TrueNegative);
    target_scitype           = Vec{<:Finite{2}},
    prediction_type          = :deterministic,
    orientation              = :score,
    reports_each_observation = false,
    aggregation              = Sum(),
    is_feature_dependent     = false,
    supports_weights         = false)

metadata_measure.((TruePositiveRate, TrueNegativeRate, Precision, NPV);
    target_scitype           = Vec{<:Finite{2}},
    prediction_type          = :deterministic,
    orientation              = :score,
    reports_each_observation = false,
    is_feature_dependent     = false,
    supports_weights         = false)

# adjustments
MMI.name(::Type{<:TruePositive})       = "true_positive"
MMI.docstring(::Type{<:TruePositive})  = "Number of true positives; " *
                                         "aliases: `true_positive`, `truepositive`."
MMI.name(::Type{<:TrueNegative})       = "true_negative"
MMI.docstring(::Type{<:TrueNegative})  = "Number of true negatives; " *
                                         "aliases: `true_negative`, `truenegative`."
MMI.name(::Type{<:FalsePositive})      = "false_positive"
MMI.docstring(::Type{<:FalsePositive}) = "Number of false positives; " *
                                         "aliases: `false_positive`, `falsepositive`."
MMI.name(::Type{<:FalseNegative})      = "false_negative"
MMI.docstring(::Type{<:FalseNegative}) = "Number of false negatives; " *
                                         "aliases: `false_negative`, `falsenegative`."

MMI.name(::Type{<:TruePositiveRate})      = "true_positive_rate"
MMI.docstring(::Type{<:TruePositiveRate}) = "True positive rate; aliases: " *
                               "`true_positive_rate`, `truepositive_rate`, `tpr`, `sensitivity`, " *
                               "`recall`, `hit_rate`."
MMI.name(::Type{<:TrueNegativeRate})      = "true_negative_rate"
MMI.docstring(::Type{<:TrueNegativeRate}) = "true negative rate; aliases: " *
                               "`true_negative_rate`, `truenegative_rate`, `tnr`, `specificity`, " *
                               "`selectivity`."
MMI.name(::Type{<:FalsePositiveRate})      = "false_positive_rate"
MMI.docstring(::Type{<:FalsePositiveRate}) = "false positive rate; aliases: " *
                               "`false_positive_rate`, `falsepositive_rate`, `fpr`, `fallout`."
MMI.name(::Type{<:FalseNegativeRate})      = "false_negative_rate"
MMI.docstring(::Type{<:FalseNegativeRate}) = "false negative rate; aliases: " *
                               "`false_negative_rate`, `falsenegative_rate`, `fnr`, `miss_rate`."
MMI.name(::Type{<:FalseDiscoveryRate})      = "false_discovery_rate"
MMI.docstring(::Type{<:FalseDiscoveryRate}) = "false discovery rate; "*
                               "aliases: `false_discovery_rate`, `falsediscovery_rate`, `fdr`."
MMI.name(::Type{<:NPV})      = "negative_predictive_value"
MMI.docstring(::Type{<:NPV}) = "negative predictive value; aliases: " *
                               "`negative_predictive_value`, `negativepredictive_value`, `npv`."

MMI.name(::Type{<:Precision})         = "positive_predictive_value"
MMI.docstring(::Type{<:Precision})    = "positive predictive value "*
  "(aka precision); aliases: `positive_predictive_value`, `ppv`, `Precision()`, `positivepredictive_value`. "

"""
    true_positive

$(docstring(TruePositive()))

    true_positive(ŷ, y)

Number of true positives for observations `ŷ` and ground truth
`y`. Assigns `false` to first element of `levels(y)`. To reverse roles,
use `TruePositive(rev=true)` instead of `true_positive`.

For more information, run `info(true_positive)`.

"""
const true_positive = TruePositive()
const tp = TruePositive()
const truepositive  = TruePositive()

"""
    true_negative

$(docstring(TrueNegative()))

    true_negative(ŷ, y)

Number of true negatives for observations `ŷ` and ground truth
`y`. Assigns `false` to first element of `levels(y)`. To reverse roles,
use `TrueNegative(rev=true)` instead of `true_negative`.


For more information, run `info(true_negative)`.

"""
const true_negative = TrueNegative()
const tn = TrueNegative()
const truenegative  = TrueNegative()

"""
    false_positive

$(docstring(FalsePositive()))

    false_positive(ŷ, y)

Number of false positives for observations `ŷ` and ground truth
`y`. Assigns `false` to first element of `levels(y)`. To reverse roles,
use `FalsePositive(rev=true)` instead of `false_positive`.


For more information, run `info(false_positive)`.

"""
const false_positive = FalsePositive()
const fp = FalsePositive()
const falsepositive = FalsePositive()

"""
    false_negative

$(docstring(FalseNegative()))

    false_negative(ŷ, y)

Number of false positives for observations `ŷ` and ground truth
`y`. Assigns `false` to first element of `levels(y)`. To reverse roles,
use `FalseNegative(rev=true)` instead of `false_negative`.

For more information, run `info(false_negative)`.

"""
const false_negative = FalseNegative()
const fn = FalseNegative()
const falsenegative = FalseNegative()

"""
    true_positive_rate

$(docstring(TruePositiveRate()))

    true_positive_rate(ŷ, y)

True positive rate for observations `ŷ` and ground truth `y`. Assigns
`false` to first element of `levels(y)`. To reverse roles, use
`TruePositiveRate(rev=true)` instead of `true_positive_rate`.

For more information, run `info(true_positive_rate)`.

"""
const true_positive_rate = TruePositiveRate()
const tpr = TruePositiveRate()
const TPR = TruePositiveRate
const truepositive_rate  = TPR()
const recall = TPR()
const Recall = TPR
const sensitivity  = recall
const hit_rate     = recall

"""
    true_negative_rate

$(docstring(TrueNegativeRate()))

    true_negative_rate(ŷ, y)

True negative rate for observations `ŷ` and ground truth `y`. Assigns
`false` to first element of `levels(y)`. To reverse roles, use
`TrueNegativeRate(rev=true)` instead of `true_negative_rate`.

For more information, run `info(true_negative_rate)`.

"""
const true_negative_rate = TrueNegativeRate()
const tnr = TrueNegativeRate()
const TNR = TrueNegativeRate
const truenegative_rate  = TNR()
const Specificity = TNR
const specificity  = truenegative_rate
const selectivity  = specificity

"""
    false_positive_rate

$(docstring(FalsePositiveRate()))

    false_positive_rate(ŷ, y)

False positive rate for observations `ŷ` and ground truth `y`. Assigns
`false` to first element of `levels(y)`. To reverse roles, use
`FalsePositiveRate(rev=true)` instead of `false_positive_rate`.

For more information, run `info(false_positive_rate)`.

"""
const false_positive_rate = FalsePositiveRate()
const fpr = FalsePositiveRate()
const FPR = FalsePositiveRate
const falsepositive_rate = FPR()
const fallout      = falsepositive_rate

"""
    false_negative_rate

$(docstring(FalseNegativeRate()))

    false_negative_rate(ŷ, y)

False negative rate for observations `ŷ` and ground truth `y`. Assigns
`false` to first element of `levels(y)`. To reverse roles, use
`FalseNegativeRate(rev=true)` instead of `false_negative_rate`.

For more information, run `info(false_negative_rate)`.

"""
const false_negative_rate = FalseNegativeRate()
const fnr = FalseNegativeRate()
const FNR = FalseNegativeRate
const falsenegative_rate = FNR()
const miss_rate    = falsenegative_rate

"""
    false_discovery_rate

$(docstring(FalseDiscoveryRate()))

    false_discovery_rate(ŷ, y)

False discovery rate for observations `ŷ` and ground truth `y`. Assigns
`false` to first element of `levels(y)`. To reverse roles, use
`FalseDiscoveryRate(rev=true)` instead of `false_discovery_rate`.

For more information, run `info(false_discovery_rate)`.

"""
const false_discovery_rate = FalseDiscoveryRate()
const fdr = FalseDiscoveryRate()
const FDR = FalseDiscoveryRate
const falsediscovery_rate = FDR()

"""
    negative_predictive_value

$(docstring(NPV()))

    negative_predictive_value(ŷ, y)

Negative predictive value for observations `ŷ` and ground truth
`y`. Assigns `false` to first element of `levels(y)`. To reverse roles,
use `NPV(rev=true)` instead of `negative_predictive_value`.

For more information, run `info(negative_predictive_value)`.

"""
const negative_predictive_value = NPV()
const npv = NPV()
const negativepredictive_value = NPV()

"""
    positive_predictive_value

$(docstring(Precision()))

    positive_predictive_value(ŷ, y)

Positive predictive value for observations `ŷ` and ground truth
`y`. Assigns `false` to first element of `levels(y)`. To reverse roles,
use `Precision(rev=true)` instead of `positive_predictive_value`.

For more information, run `info(positive_predictive_value)`.

"""
const positive_predictive_value = Precision()
const ppv = Precision()
const positivepredictive_value = Precision()
const PPV = Precision


## INTERNAL FUNCTIONS ON CONFUSION MATRIX

_tp(m::CM2) = m[2,2]
_tn(m::CM2) = m[1,1]
_fp(m::CM2) = m[2,1]
_fn(m::CM2) = m[1,2]

_tpr(m::CM2) = tp(m) / (tp(m) + fn(m))
_tnr(m::CM2) = tn(m) / (tn(m) + fp(m))
_fpr(m::CM2) = 1 - _tnr(m)
_fnr(m::CM2) = 1 - _tpr(m)

_fdr(m::CM2) = fp(m) / (tp(m) + fp(m))
_npv(m::CM2) = tn(m) / (tn(m) + fn(m))

## Callables on CM2
# NOTE: here we assume the CM was constructed a priori with the
# proper ordering so the field `rev` in the measure is ignored

(::TruePositive)(m::CM2)  = _tp(m)
(::TrueNegative)(m::CM2)  = _tn(m)
(::FalsePositive)(m::CM2) = _fp(m)
(::FalseNegative)(m::CM2) = _fn(m)

(::TPR)(m::CM2) = _tpr(m)
(::TNR)(m::CM2) = _tnr(m)
(::FPR)(m::CM2) = _fpr(m)
(::FNR)(m::CM2) = _fnr(m)

(::FDR)(m::CM2) = _fdr(m)
(::NPV)(m::CM2) = _npv(m)

(::Precision)(m::CM2) = 1.0 - _fdr(m)

function (::FScore{β})(m::CM2) where β
    β2   = β^2
    prec = precision(m)
    rec  = recall(m)
    return (1 + β2) * (prec * rec) / (β2 * prec + rec)
end

## Callables on vectors

for M in (TruePositive, TrueNegative, FalsePositive, FalseNegative,
          TPR, TNR, FPR, FNR,
          FDR, Precision, NPV, FScore)
    (m::M)(ŷ, y) = confmat(ŷ, y; rev=m.rev) |> m
end

# specify this as `precision` is in Base and so is ambiguous
Base.precision(m::CM2) = m |> Precision()
Base.precision(ŷ, y)   = confmat(ŷ, y) |> Precision()

## MULTICLASS AND ORDER INDEPENDENT

const CM = ConfusionMatrix{N} where N

abstract type MulticlassAvg end
struct MacroAvg <: MulticlassAvg end
struct MicroAvg <: MulticlassAvg end
<<<<<<< HEAD

const macro_avg = MacroAvg()
const micro_avg = MicroAvg()

const DS_AVG_RET = "The `average` can be specified as `micro_avg` or " *
                   "`macro_avg` (default). "*
                   "The `return_type` can be "*
                   "`LittleDict`(default) or `AbstractVector`. "
const CLASS_W    = "An optional `AbstractDict`, `class_w`, keyed on "*
    "`levels(y)`, specifies class weights. "

"""
    MulticlassFScore(; β=1.0, average=macro_avg, return_type=LittleDict)
=======
struct NoAvg <: MulticlassAvg end

const macro_avg = MacroAvg()
const micro_avg = MicroAvg()
const no_avg    = NoAvg()

const DS_AVG_RET = "The `average` can be specified as `no_avg`, `micro_avg` " *
                   "or `macro_avg`. `no_avg` is taken as default mode, and " *
                   "it returns a value for each class. In this mode the " *
                   "`return_type` can be `LittleDict`(default type) or " *
                   "`AbstractVector`. To change the mode, construct"
const CLASS_W    = "`AbstractDict` of weights for each class can be " *
                   "specified using `class_w`."

"""
    MulticlassFScore(; β=1.0, average=no_avg, return_type=LittleDict)
>>>>>>> 7dd08a1c

One-parameter generalization, ``F_β``, of the F-measure or balanced F-score for
multiclass observations.

    MulticlassFScore()(ŷ, y)
    MulticlassFScore()(ŷ, y, class_w)

<<<<<<< HEAD
Evaluate the default score on multiclass observations, `ŷ`, given
ground truth values, `y`. The `average` can be specified as
`micro_avg` or `macro_avg` (default). $CLASS_W
=======
Evaluate ``F_β`` score on multiclass observations, `ŷ`, given ground truth
values, `y`. $DS_AVG_RET `MulticlassFScore(; β=1.0, average=type, return_type=type)`.
 $CLASS_W
>>>>>>> 7dd08a1c

For more information, run `info(MulticlassFScore)`.

"""
struct MulticlassFScore{M<:MulticlassAvg, U<:Union{Vec, LittleDict}} <:Measure
    β::Float64
    average::M
    return_type::Type{U}
end

MulticlassFScore(β, average::M, return_type::Type{U}) where {M, U} =
    MulticlassFScore{M,U}(β, average, return_type)

<<<<<<< HEAD
MulticlassFScore(; β=1.0, average=macro_avg, return_type=LittleDict) =
=======
MulticlassFScore(; β=1.0, average=no_avg, return_type=LittleDict) =
>>>>>>> 7dd08a1c
    MulticlassFScore(β, average, return_type)

metadata_measure(MulticlassFScore;
    target_scitype           = Vec{<:Finite{N}} where N,
    prediction_type          = :deterministic,
    orientation              = :score,
    reports_each_observation = false,
    is_feature_dependent     = false,
    supports_weights         = false,
    supports_class_weights   = true)

MLJModelInterface.name(::Type{<:MulticlassFScore{β}}) where β = "MulticlassFScore{$β}"
MLJModelInterface.name(::Type{MulticlassFScore})        = "MulticlassFScore" # for registry
MLJModelInterface.docstring(::Type{<:MulticlassFScore}) = "Multiclass F_β score; aliases: " *
<<<<<<< HEAD
        "`macro_f1score=MulticlassFScore{1}`, `multiclass_f1score=MulticlassFScore{1}`" *
        "`MulticlassFScore{β}`, `micro_f1score=MulticlassFScore(; β=1.0, average=micro_avg)`."

const micro_f1score      = MulticlassFScore(average=micro_avg)
const macro_f1score      = MulticlassFScore()
const multiclass_f1score = macro_f1score

for M in (:MulticlassTruePositive, :MulticlassTrueNegative,
          :MulticlassFalsePositive, :MulticlassFalseNegative,
          :MulticlassTruePositiveRate, :MulticlassTrueNegativeRate,
=======
    "`macro_f1score=MulticlassFScore(; β=1.0, average=macro_avg)``, `multiclass_f1score=MulticlassFScore{1}`" *
    "`MulticlassFScore{β}`, `micro_f1score=MulticlassFScore(; β=1.0, average=micro_avg)`."

const micro_f1score      = MulticlassFScore(average=micro_avg)
const macro_f1score      = MulticlassFScore(average=macro_avg)
const multiclass_f1score = MulticlassFScore()

for M in (:MulticlassTruePositive, :MulticlassTrueNegative,
          :MulticlassFalsePositive, :MulticlassFalseNegative)
    ex = quote
        struct $M{U<:Union{Vec, LittleDict}} <: Measure
            return_type::Type{U}
        end
        $M(; return_type::Type{U}) where {U} = $M(return_type)
        $M(; return_type=LittleDict) = $M(return_type)
    end
    eval(ex)
end

const _mtp_vec = MulticlassTruePositive(return_type=Vec)
const _mfn_vec = MulticlassFalseNegative(return_type=Vec)
const _mfp_vec = MulticlassFalsePositive(return_type=Vec)
const _mtn_vec = MulticlassTrueNegative(return_type=Vec)

for M in (:MulticlassTruePositiveRate, :MulticlassTrueNegativeRate,
>>>>>>> 7dd08a1c
          :MulticlassFalsePositiveRate, :MulticlassFalseNegativeRate,
          :MulticlassFalseDiscoveryRate, :MulticlassPrecision, :MulticlassNPV)
    ex = quote
        struct $M{T<:MulticlassAvg, U<:Union{Vec, LittleDict}} <: Measure
            average::T
            return_type::Type{U}
        end
        $M(average::T, return_type::Type{U}) where {T, U} = $M(average, return_type)
<<<<<<< HEAD
        $M(; average=macro_avg,
=======
        $M(; average=no_avg,
>>>>>>> 7dd08a1c
           return_type=LittleDict) where T<:MulticlassAvg where
           U<:Union{Vec, LittleDict} = $M(average, return_type)
    end
    eval(ex)
end

metadata_measure.((MulticlassFalsePositive, MulticlassFalseNegative);
    target_scitype           = Vec{<:Finite{N}} where N,
    prediction_type          = :deterministic,
    orientation              = :loss,
    reports_each_observation = false,
    aggregation               = Sum(),
    is_feature_dependent     = false,
    supports_weights         = false,
    supports_class_weights   = false)

metadata_measure.((MulticlassFalsePositiveRate, MulticlassFalseNegativeRate,
                   MulticlassFalseDiscoveryRate);
    target_scitype           = Vec{<:Finite{N}} where N,
    prediction_type          = :deterministic,
    orientation              = :loss,
    reports_each_observation = false,
    is_feature_dependent     = false,
    supports_weights         = false,
    supports_class_weights   = true)

metadata_measure.((MulticlassTruePositive, MulticlassTrueNegative);
    target_scitype           = Vec{<:Finite{N}} where N,
    prediction_type          = :deterministic,
    orientation              = :score,
    reports_each_observation = false,
    aggregation              = Sum(),
    is_feature_dependent     = false,
    supports_weights         = false,
    supports_class_weights   = false)

metadata_measure.((MulticlassTrueNegativeRate, MulticlassNPV);
    target_scitype           = Vec{<:Finite{N}} where N,
    prediction_type          = :deterministic,
    orientation              = :score,
    reports_each_observation = false,
    is_feature_dependent     = false,
    supports_weights         = false,
    supports_class_weights   = true)

metadata_measure.((MulticlassTruePositiveRate, MulticlassPrecision);
    target_scitype           = Vec{<:Finite{N}} where N,
    prediction_type          = :deterministic,
    orientation              = :score,
    reports_each_observation = false,
    is_feature_dependent     = false,
    supports_weights         = false,
    supports_class_weights   = true)

<<<<<<< HEAD
# MMI.name(::Type{<:MulticlassTruePositive})       = "multiclass_true_positive"
MMI.docstring(::Type{<:MulticlassTruePositive})  = "Number of true positives; " *
                "aliases: `multiclass_true_positive`, `multiclass_truepositive`."
# MMI.name(::Type{<:MulticlassTrueNegative})       = "multiclass_true_negative"
MMI.docstring(::Type{<:MulticlassTrueNegative})  = "Number of true negatives; " *
                "aliases: `multiclass_true_negative`, `multiclass_truenegative`."
# MMI.name(::Type{<:MulticlassFalsePositive})      = "multiclass_false_positive"
MMI.docstring(::Type{<:MulticlassFalsePositive}) = "Number of false positives; " *
                "aliases: `multiclass_false_positive`, `multiclass_falsepositive`."
# MMI.name(::Type{<:MulticlassFalseNegative})      = "multiclass_false_negative"
MMI.docstring(::Type{<:MulticlassFalseNegative}) = "Number of false negatives; " *
                "aliases: `multiclass_false_negative`, `multiclass_falsenegative`."

# MMI.name(::Type{<:MulticlassTruePositiveRate}) = "multiclass_true_positive_rate"
MMI.docstring(::Type{<:MulticlassTruePositiveRate}) =
                    "multiclass true positive rate; aliases: " *
                    "`multiclass_true_positive_rate`, `multiclass_tpr`, " *
                    "`multiclass_sensitivity`, `multiclass_recall`, " *
                    "`multiclass_hit_rate`, `multiclass_truepositive_rate`, " *
                    "`multiclass_recall=MulticlassRecall(; average=macro_avg, return_type=LittleDict)`."
# MMI.name(::Type{<:MulticlassTrueNegativeRate}) = "multiclass_true_negative_rate"
MMI.docstring(::Type{<:MulticlassTrueNegativeRate}) =
                        "multiclass true negative rate; aliases: " *
                       "`multiclass_true_negative_rate`, `multiclass_tnr` " *
                       " `multiclass_specificity`, `multiclass_selectivity`, " *
                       "`multiclass_truenegative_rate`."
# MMI.name(::Type{<:MulticlassFalsePositiveRate}) = "multiclass_false_positive_rate"
MMI.docstring(::Type{<:MulticlassFalsePositiveRate}) =
                        "multiclass false positive rate; aliases: " *
                       "`multiclass_false_positive_rate`, `multiclass_fpr` " *
                       "`multiclass_fallout`, `multiclass_falsepositive_rate`."
# MMI.name(::Type{<:MulticlassFalseNegativeRate}) = "multiclass_false_negative_rate"
MMI.docstring(::Type{<:MulticlassFalseNegativeRate}) =
                        "multiclass false negative rate; aliases: " *
                       "`multiclass_false_negative_rate`, `multiclass_fnr`, " *
                       "`multiclass_miss_rate`, `multiclass_falsenegative_rate`."
# MMI.name(::Type{<:MulticlassFalseDiscoveryRate}) = "multiclass_false_discovery_rate"
MMI.docstring(::Type{<:MulticlassFalseDiscoveryRate}) =
                        "multiclass false discovery rate; "*
                       "aliases: `multiclass_false_discovery_rate`, " *
                       "`multiclass_falsediscovery_rate`, `multiclass_fdr`."
# MMI.name(::Type{<:MulticlassNPV}) = "multiclass_negative_predictive_value"
MMI.docstring(::Type{<:MulticlassNPV}) =
                        "multiclass negative predictive value; aliases: " *
                       "`multiclass_negative_predictive_value`, " *
                       "`multiclass_negativepredictive_value`, `multiclass_npv`."
# MMI.name(::Type{<:MulticlassPrecision}) = "multiclass_positive_predictive_value"
=======
MMI.name(::Type{<:MulticlassTruePositive})       = "multiclass_true_positive"
MMI.docstring(::Type{<:MulticlassTruePositive})  = "Number of true positives; " *
                "aliases: `multiclass_true_positive`, `multiclass_truepositive`."
MMI.name(::Type{<:MulticlassTrueNegative})       = "multiclass_true_negative"
MMI.docstring(::Type{<:MulticlassTrueNegative})  = "Number of true negatives; " *
                "aliases: `multiclass_true_negative`, `multiclass_truenegative`."
MMI.name(::Type{<:MulticlassFalsePositive})      = "multiclass_false_positive"
MMI.docstring(::Type{<:MulticlassFalsePositive}) = "Number of false positives; " *
                "aliases: `multiclass_false_positive`, `multiclass_falsepositive`."
MMI.name(::Type{<:MulticlassFalseNegative})      = "multiclass_false_negative"
MMI.docstring(::Type{<:MulticlassFalseNegative}) = "Number of false negatives; " *
                "aliases: `multiclass_false_negative`, `multiclass_falsenegative`."

MMI.name(::Type{<:MulticlassTruePositiveRate}) = "multiclass_true_positive_rate"
MMI.docstring(::Type{<:MulticlassTruePositiveRate}) =
                       "multiclass true positive rate; aliases: " *
                       "`multiclass_true_positive_rate`, `multiclass_tpr`, " *
                       "`multiclass_sensitivity`, `multiclass_recall`, " *
                       "`multiclass_hit_rate`, `multiclass_truepositive_rate`, " *
    "`multiclass_recall=MulticlassRecall(; average=no_avg, return_type=LittleDict)`."
MMI.name(::Type{<:MulticlassTrueNegativeRate}) = "multiclass_true_negative_rate"
MMI.docstring(::Type{<:MulticlassTrueNegativeRate}) =
                       "multiclass true negative rate; aliases: " *
                       "`multiclass_true_negative_rate`, `multiclass_tnr` " *
                       " `multiclass_specificity`, `multiclass_selectivity`, " *
                       "`multiclass_truenegative_rate`."
MMI.name(::Type{<:MulticlassFalsePositiveRate}) = "multiclass_false_positive_rate"
MMI.docstring(::Type{<:MulticlassFalsePositiveRate}) =
                       "multiclass false positive rate; aliases: " *
                       "`multiclass_false_positive_rate`, `multiclass_fpr` " *
                       "`multiclass_fallout`, `multiclass_falsepositive_rate`."
MMI.name(::Type{<:MulticlassFalseNegativeRate}) = "multiclass_false_negative_rate"
MMI.docstring(::Type{<:MulticlassFalseNegativeRate}) =
                       "multiclass false negative rate; aliases: " *
                       "`multiclass_false_negative_rate`, `multiclass_fnr`, " *
                       "`multiclass_miss_rate`, `multiclass_falsenegative_rate`."
MMI.name(::Type{<:MulticlassFalseDiscoveryRate}) = "multiclass_false_discovery_rate"
MMI.docstring(::Type{<:MulticlassFalseDiscoveryRate}) =
                       "multiclass false discovery rate; "*
                       "aliases: `multiclass_false_discovery_rate`, " *
                       "`multiclass_falsediscovery_rate`, `multiclass_fdr`."
MMI.name(::Type{<:MulticlassNPV}) = "multiclass_negative_predictive_value"
MMI.docstring(::Type{<:MulticlassNPV}) =
                       "multiclass negative predictive value; aliases: " *
                       "`multiclass_negative_predictive_value`, " *
                       "`multiclass_negativepredictive_value`, `multiclass_npv`."
MMI.name(::Type{<:MulticlassPrecision}) = "multiclass_positive_predictive_value"
>>>>>>> 7dd08a1c
MMI.docstring(::Type{<:MulticlassPrecision}) =
  "multiclass positive predictive value (aka precision);"*
  " aliases: `multiclass_positive_predictive_value`, `multiclass_ppv`, " *
  "`MulticlassPrecision()`, `multiclass_positivepredictive_value` " *
<<<<<<< HEAD
  "`multiclass_recall=MulticlassPrecision(; average=macro_avg, return_type=LittleDict)`."
=======
  "`multiclass_recall=MulticlassPrecision(; average=no_avg, return_type=LittleDict)`."
>>>>>>> 7dd08a1c

const W_KEY_MISMATCH = "Encountered target with levels different from the " *
                       "keys of user-specified dictionary of class weights."
const W_PROMOTE_WARN = "As `class_w` specifies the weights for each class, " *
<<<<<<< HEAD
                       "promoting average to `macro_avg`."


"""
    MulticlassTruePositive(; average=macro_avg, return_type=LittleDict)

$(docstring(MulticlassTruePositive()))

    MulticlassTruePositive()(ŷ, y)

Number of true positives for multiclass observations `ŷ` and ground
truth `y`, using default averaging and return type. $DS_AVG_RET
=======
                       "promoting average to `no_avg`."


"""
  multiclass_true_positive

$(docstring(MulticlassTruePositive()))

  multiclass_true_positive(ŷ, y)

Number of true positives for multiclass observations `ŷ` and ground truth
`y`. $DS_AVG_RET `MulticlassTruePositive(; average=type, return_type=type)`.
>>>>>>> 7dd08a1c

For more information, run `info(multiclass_true_positive)`.

"""
const multiclass_true_positive  = MulticlassTruePositive()
const multiclass_truepositive   = MulticlassTruePositive()
const mtp = MulticlassTruePositive()

"""
<<<<<<< HEAD
    MulticlassTrueNegative(; average=macro_avg, return_type=LittleDict)

$(docstring(MulticlassTrueNegative()))

    MulticlassTrueNegative()(ŷ, y)

Number of true negatives for multiclass observations `ŷ` and ground truth
`y`, using default averaging and return type. $DS_AVG_RET 
=======
  multiclass_true_negative

$(docstring(MulticlassTrueNegative()))

  multiclass_true_negative(ŷ, y)

Number of true negatives for multiclass observations `ŷ` and ground truth
`y`. $DS_AVG_RET `MulticlassTrueNegative(; average=type, return_type=type)`.
>>>>>>> 7dd08a1c

For more information, run `info(multiclass_true_negative)`.

"""
const multiclass_true_negative  = MulticlassTrueNegative()
const multiclass_truenegative   = MulticlassTrueNegative()
<<<<<<< HEAD
const mtn = MulticlassTrueNegative()

"""
  MulticlassFalsePositive(; average=macro_avg, return_type=LittleDict)

$(docstring(MulticlassFalsePositive()))

  MulticlassFalsePositive()(ŷ, y)

Number of false positives for multiclass observations `ŷ` and ground truth
`y`, using default averaging and return type. $DS_AVG_RET 
=======
const mtn      = MulticlassTrueNegative()

"""
  multiclass_false_positive

$(docstring(MulticlassFalsePositive()))

  multiclass_false_positive(ŷ, y)

Number of false positives for multiclass observations `ŷ` and ground truth
`y`. $DS_AVG_RET `MulticlassFalsePositive(; average=type, return_type=type)`.
>>>>>>> 7dd08a1c

For more information, run `info(multiclass_false_positive)`.

"""
const multiclass_false_positive = MulticlassFalsePositive()
const multiclass_falsepositive  = MulticlassFalsePositive()
<<<<<<< HEAD
const mfp = MulticlassFalsePositive()

"""
    MulticlassFalseNegative

$(docstring(MulticlassFalseNegative()))

    MulticlassFalseNegative()(ŷ, y)

Number of false positives for multiclass observations `ŷ` and ground
truth `y`, using default averaging and return type. $DS_AVG_RET
=======
const mfp      = MulticlassFalsePositive()

"""
  multiclass_false_negative

$(docstring(MulticlassFalseNegative()))

  multiclass_false_negative(ŷ, y)

Number of false positives for multiclass observations `ŷ` and ground truth
`y`. $DS_AVG_RET `MulticlassFalseNegative(; average=type, return_type=type)`.
>>>>>>> 7dd08a1c

For more information, run `info(multiclass_false_negative)`.

"""
const multiclass_false_negative = MulticlassFalseNegative()
const multiclass_falsenegative  = MulticlassFalseNegative()
<<<<<<< HEAD
const mfn = MulticlassFalseNegative()

"""
    MulticlassTruePositiveRate(; average=macro_avg, return_type=LittleDict)

$(docstring(MulticlassTruePositiveRate()))

    MulticlassTruePositiveRate(ŷ, y)
    MulticlassTruePositiveRate(ŷ, y, class_w)

True positive rate for multiclass observations `ŷ` and ground truth
`y`, using default averaging and return type. $DS_AVG_RET $CLASS_W
=======
const mfn      = MulticlassFalseNegative()

"""
    multiclass_true_positive_rate

$(docstring(MulticlassTruePositiveRate()))

    multiclass_true_positive_rate(ŷ, y)
    multiclass_true_positive_rate(ŷ, y, class_w)

True positive rate for multiclass observations `ŷ` and ground truth `y`.
$DS_AVG_RET `MulticlassTruePositiveRate(; average=type, return_type=type)`. $CLASS_W
>>>>>>> 7dd08a1c

For more information, run `info(multiclass_true_positive_rate)`.

"""
const multiclass_true_positive_rate = MulticlassTruePositiveRate()
const multiclass_truepositive_rate  = MulticlassTruePositiveRate()
const multiclass_tpr                = MulticlassTruePositiveRate()
const multiclass_sensitivity        = MulticlassTruePositiveRate()
const multiclass_hit_rate           = MulticlassTruePositiveRate()
const MTPR                          = MulticlassTruePositiveRate

"""
<<<<<<< HEAD
   MulticlassRecall(; average=macro_avg, return_type=LittleDict)
=======
   MulticlassRecall(; average=no_avg, return_type=LittleDict)
>>>>>>> 7dd08a1c

   MulticlassRecall()(ŷ, y)
   MulticlassRecall()(ŷ, y, class_w)

<<<<<<< HEAD
Recall for multiclass observations `ŷ` and ground truth `y`, using
default averaging and return type.  $DS_AVG_RET $CLASS_W
=======
Recall for multiclass observations `ŷ` and ground truth `y`.
$DS_AVG_RET `MulticlassRecall(; average=type, return_type=type)`. $CLASS_W
>>>>>>> 7dd08a1c

For more information, run `info(MulticlassRecall)`.

"""
const multiclass_recall             = MulticlassTruePositiveRate()
const MulticlassRecall              = MulticlassTruePositiveRate

"""
<<<<<<< HEAD
    MulticlassTrueNegativeRate(; average=macro_avg, return_type=LittleDict)

$(docstring(MulticlassTrueNegativeRate()))

    MulticlassTrueNegativeRate()(ŷ, y)
    MulticlassTrueNegativeRate()(ŷ, y, class_w)

True negative rate for multiclass observations `ŷ` and ground truth
`y`, using default averaging and return type. $DS_AVG_RET $CLASS_W
=======
    multiclass_true_negative_rate

$(docstring(MulticlassTrueNegativeRate()))

    multiclass_true_negative_rate(ŷ, y)
    multiclass_true_negative_rate(ŷ, y, class_w)

True negative rate for multiclass observations `ŷ` and ground truth `y`.
$DS_AVG_RET `MulticlassTrueNegativeRate(; average=type, return_type=type)`. $CLASS_W
>>>>>>> 7dd08a1c

For more information, run `info(multiclass_true_negative_rate)`.

"""
const multiclass_true_negative_rate = MulticlassTrueNegativeRate()
const multiclass_truenegative_rate  = MulticlassTrueNegativeRate()
const multiclass_tnr                = MulticlassTrueNegativeRate()
const multiclass_specificity        = MulticlassTrueNegativeRate()
const multiclass_selectivity        = MulticlassTrueNegativeRate()
const MulticlassSpecificity         = MulticlassTrueNegativeRate
const MTNR                          = MulticlassTrueNegativeRate

"""
<<<<<<< HEAD
    MulticlassFalsePositiveRate(; average=macro_avg, return_type=LittleDict)

$(docstring(MulticlassFalsePositiveRate()))

    MulticlassFalsePositiveRate()(ŷ, y)
    MulticlassFalsePositiveRate()(ŷ, y, class_w)

False positive rate for multiclass observations `ŷ` and ground truth
`y`, using default averaging and return type.  $DS_AVG_RET $CLASS_W
=======
    multiclass_false_positive_rate

$(docstring(MulticlassFalsePositiveRate()))

    multiclass_false_positive_rate(ŷ, y)
    multiclass_false_positive_rate(ŷ, y, class_w)

False positive rate for multiclass observations `ŷ` and ground truth `y`.
$DS_AVG_RET `MulticlassFalsePositiveRate(; average=type, return_type=type)`. $CLASS_W
>>>>>>> 7dd08a1c

For more information, run `info(multiclass_false_positive_rate)`.

"""
const multiclass_false_positive_rate = MulticlassFalsePositiveRate()
const multiclass_falsepositive_rate  = MulticlassFalsePositiveRate()
const multiclass_fpr                 = MulticlassFalsePositiveRate()
<<<<<<< HEAD
 const MFPR                           = MulticlassFalsePositiveRate
const multiclass_fallout             = MFPR()

"""
    MulticlassFalseNegativeRate(; average=macro_avg, return_type=LittleDict)

$(docstring(MulticlassFalseNegativeRate()))

    MulticlassFalseNegativeRate()(ŷ, y)
    MulticlassFalseNegativeRate()(ŷ, y, class_w)

False negative rate for multiclass observations `ŷ` and ground truth
`y`, using default averaging and return type.  $DS_AVG_RET $CLASS_W
=======
const MFPR                           = MulticlassFalsePositiveRate
const multiclass_fallout             = MFPR()

"""
    multiclass_false_negative_rate

$(docstring(MulticlassFalseNegativeRate()))

    multiclass_false_negative_rate(ŷ, y)
    multiclass_false_negative_rate(ŷ, y, class_w)

False negative rate for multiclass observations `ŷ` and ground truth `y`.
$DS_AVG_RET `MulticlassFalseNegativeRate(; average=type, return_type=type)`. $CLASS_W
>>>>>>> 7dd08a1c

For more information, run `info(multiclass_false_negative_rate)`.

"""
const multiclass_false_negative_rate = MulticlassFalseNegativeRate()
const multiclass_falsenegative_rate  = MulticlassFalseNegativeRate()
const multiclass_fnr                 = MulticlassFalseNegativeRate()
const MFNR                           = MulticlassFalseNegativeRate
const multiclass_miss_rate           = MFNR()

"""
<<<<<<< HEAD
    MulticlassFalseDiscoveryRate(; average=macro_avg, return_type=LittleDict)

$(docstring(MulticlassTruePositiveRate()))

    MulticlassFalseDiscoveryRate()(ŷ, y)
    MulticlassFalseDiscoveryRate()(ŷ, y, class_w)

False discovery rate for multiclass observations `ŷ` and ground truth
`y`, using default averaging and return type.  $DS_AVG_RET $CLASS_W
=======
    multiclass_false_discovery_rate

$(docstring(MulticlassTruePositiveRate()))

    multiclass_false_discovery_rate(ŷ, y)
    multiclass_false_discovery_rate(ŷ, y, class_w)

False discovery rate for multiclass observations `ŷ` and ground truth `y`.
$DS_AVG_RET `MulticlassFalseDiscoveryRate(; average=type, return_type=type)`. $CLASS_W
>>>>>>> 7dd08a1c

For more information, run `info(multiclass_false_discovery_rate)`.

"""
const multiclass_false_discovery_rate = MulticlassFalseDiscoveryRate()
const multiclass_falsediscovery_rate  = MulticlassFalseDiscoveryRate()
const multiclass_fdr                  = MulticlassFalseDiscoveryRate()
const MFDR                            = MulticlassFalseDiscoveryRate

"""
<<<<<<< HEAD
    MulticlassPrecision(; average=macro_avg, return_type=LittleDict)

$(docstring(MulticlassPrecision()))

    MulticlassPrecision()(ŷ, y)
    MulticlassPrecision()(ŷ, y, class_w)

Precision for multiclass observations `ŷ` and ground truth `y`, using
default averaging and return type. $DS_AVG_RET $CLASS_W

For more information, run `info(MulticlassPrecision)`.

"""
const multiclass_precision                 = MulticlassPrecision()
=======
    multiclass_positive_predictive_value

$(docstring(MulticlassPrecision()))

    multiclass_positive_predictive_value(ŷ, y)
    multiclass_positive_predictive_value(ŷ, y, class_w)

Positive predictive value for multiclass observations `ŷ` and ground truth
`y`. $DS_AVG_RET `MulticlassPrecision(; average=type, return_type=type)`. $CLASS_W

For more information, run `info(multiclass_positive_predictive_value)`.

"""
>>>>>>> 7dd08a1c
const multiclass_ppv                       = MulticlassPrecision()
const multiclass_positive_predictive_value = MulticlassPrecision()
const multiclass_positivepredictive_value  = MulticlassPrecision()
const MPPV                                 = MulticlassPrecision

<<<<<<< HEAD

"""
    MulticlassNegativePredictiveValue(; average=macro_avg, return_type=LittleDict)

$(docstring(MulticlassNPV()))

    MulticlassNegativePredictiveValue()(ŷ, y)
    MulticlassNegativePredictiveValue()(ŷ, y, class_w)

Negative predictive value for multiclass observations `ŷ` and ground truth
`y`, using default averaging and return type. $DS_AVG_RET $CLASS_W
=======
"""
    MulticlassPrecision(; average=no_avg, return_type=LittleDict)

    MulticlassPrecision()(ŷ, y)
    MulticlassPrecision()(ŷ, y, class_w)

Precision for multiclass observations `ŷ` and ground truth
`y`. $DS_AVG_RET `MulticlassPrecision(; average=type, return_type=type)`. $CLASS_W

For more information, run `info(MulticlassPrecision)`.

"""
const multiclass_precision = MulticlassPrecision()

"""
    multiclass_negative_predictive_value

$(docstring(MulticlassNPV()))

    multiclass_negative_predictive_value(ŷ, y)
    multiclass_negative_predictive_value(ŷ, y, class_w)

Negative predictive value for multiclass observations `ŷ` and ground truth
`y`.$DS_AVG_RET `MulticlassNPV(; average=type, return_type=type)`. $CLASS_W
>>>>>>> 7dd08a1c

For more information, run `info(multiclass_negative_predictive_value)`.

"""
const multiclass_npv                       = MulticlassNPV()
const multiclass_negative_predictive_value = MulticlassNPV()
const multiclass_negativepredictive_value  = MulticlassNPV()
const MNPV                                 = MulticlassNPV

<<<<<<< HEAD

## INTERNAL FUCNTIONS ON MULTICLASS CONFUSION MATRIX

_mtp(m::CM) = diag(m.mat)
_mfp(m::CM) = (col_sum = vec(sum(m.mat, dims=2)); col_sum .-= diag(m.mat))
_mfn(m::CM) = (row_sum = vec(collect(transpose(sum(m.mat, dims=1))));
               row_sum .-= diag(m.mat))
function _mtn(m::CM)
=======
## INTERNAL FUCNTIONS ON MULTICLASS CONFUSION MATRIX

_mtp(m::CM, return_type::Type{Vec}) = diag(m.mat)
_mtp(m::CM, return_type::Type{LittleDict}) =
    LittleDict(m.labels, diag(m.mat))

_mfp(m::CM, return_type::Type{Vec}) =
    (col_sum = vec(sum(m.mat, dims=2)); col_sum .-= diag(m.mat))

_mfp(m::CM, return_type::Type{LittleDict}) =
    (col_sum = vec(sum(m.mat, dims=2)); col_sum .-= diag(m.mat);
     LittleDict(m.labels, col_sum))

_mfn(m::CM, return_type::Type{Vec}) =
    (row_sum = vec(collect(transpose(sum(m.mat, dims=1))));
     row_sum .-= diag(m.mat))

_mfn(m::CM, return_type::Type{LittleDict}) =
    (row_sum = vec(collect(transpose(sum(m.mat, dims=1))));
     row_sum .-= diag(m.mat); LittleDict(m.labels, row_sum))

function _mtn(m::CM, return_type::Type{Vec})
>>>>>>> 7dd08a1c
    _sum  = sum(m.mat, dims=2)
    _sum .= sum(m.mat) .- (_sum .+= sum(m.mat, dims=1)'.+ diag(m.mat))
    return vec(_sum)
end

<<<<<<< HEAD
=======
function _mtn(m::CM, return_type::Type{LittleDict})
    _sum  = sum(m.mat, dims=2)
    _sum .= sum(m.mat) .- (_sum .+= sum(m.mat, dims=1)'.+ diag(m.mat))
    return LittleDict(m.labels, vec(_sum))
end

@inline function _mean(x::Vec{<:Real})
    for i in eachindex(x)
        @inbounds x[i] = ifelse(isnan(x[i]), zero(eltype(x)), x[i])
    end
    return mean(x)
end

>>>>>>> 7dd08a1c
@inline function _class_w(level_m::Vec{<:String},
                          class_w::AbstractDict{<:Any, <:Real})
    class_w_labels = levels(keys(class_w))
    string.(class_w_labels) == level_m || throw(ArgumentError(W_KEY_MISMATCH))
    return [class_w[l] for l in class_w_labels]
end

@inline function _mc_helper(m::CM, a::Vec{<:Real}, b::Vec{<:Real},
<<<<<<< HEAD
                            average::MacroAvg, return_type::Type{Vec})
=======
                            average::NoAvg, return_type::Type{Vec})
>>>>>>> 7dd08a1c
    return vec(a ./ (a + b))
end

@inline function _mc_helper(m::CM, a::Vec{<:Real}, b::Vec{<:Real},
<<<<<<< HEAD
                            average::MacroAvg, return_type::Type{LittleDict})
=======
                            average::NoAvg, return_type::Type{LittleDict})
>>>>>>> 7dd08a1c
    return LittleDict(m.labels, _mc_helper(m, a, b, average, Vec))
end

@inline function _mc_helper(m::CM, a::Vec{<:Real}, b::Vec{<:Real},
<<<<<<< HEAD
                            average::MicroAvg, return_type::Type{U}) where U
    a_sum, b_sum = sum(a), sum(b)
=======
                            average::MacroAvg, return_type::Type{U}) where U
    return _mean(_mc_helper(m, a, b, no_avg, Vec))
end

@inline function _mc_helper(m::CM, a::Vec{<:Real}, b::Vec{<:Real},
                            average::MicroAvg, return_type::Type{U}) where U
     a_sum, b_sum = sum(a), sum(b)
>>>>>>> 7dd08a1c
    return a_sum / (a_sum + b_sum)
end

@inline function _mc_helper(m::CM, a::Vec{<:Real}, b::Vec{<:Real},
                            class_w::AbstractDict{<:Any, <:Real},
<<<<<<< HEAD
                            average::MacroAvg, return_type::Type{Vec})
    level_w = _class_w(m.labels, class_w)
    return _mc_helper(m, a, b, macro_avg, return_type) .* level_w
=======
                            average::NoAvg, return_type::Type{Vec})
    level_w = _class_w(m.labels, class_w)
    return _mc_helper(m, a, b, no_avg, return_type) .* level_w
end

@inline function _mc_helper(m::CM, a::Vec{<:Real}, b::Vec{<:Real},
                            class_w::AbstractDict{<:Any, <:Real},
                            average::MacroAvg, return_type::Type{U}) where U
    return _mean(_mc_helper(m, a, b, no_avg, Vec) .* level_w)
>>>>>>> 7dd08a1c
end

@inline function _mc_helper_b(m::CM, helper_name,
                              class_w::AbstractDict{<:Any, <:Real},
<<<<<<< HEAD
                              average::MacroAvg, return_type::Type{Vec})
    level_w = _class_w(m.labels, class_w)
    return (1 .- helper_name(m, macro_avg, return_type)) .* level_w
=======
                              average::NoAvg, return_type::Type{Vec})
    level_w = _class_w(m.labels, class_w)
    return (1 .- helper_name(m, no_avg, return_type)) .* level_w
>>>>>>> 7dd08a1c
end

@inline function _mc_helper_b(m::CM, helper_name,
                              class_w::AbstractDict{<:Any, <:Real},
<<<<<<< HEAD
                              average::MacroAvg, return_type::Type{LittleDict})
    level_w = _class_w(m.labels, class_w)
    return LittleDict(m.labels, (1 .- helper_name(m, macro_avg, Vec)) .* level_w)
end

@inline function _mc_helper_b(m::CM, helper_name, average::MacroAvg,
=======
                              average::NoAvg, return_type::Type{LittleDict})
    level_w = _class_w(m.labels, class_w)
    return LittleDict(m.labels, ((1 .- helper_name(m, no_avg, Vec)) .* level_w))
end

@inline function _mc_helper_b(m::CM, helper_name,
                              class_w::AbstractDict{<:Any, <:Real},
                              average::MacroAvg, return_type::Type{U}) where U
    return _mean(_mc_helper_b(m, helper_name, class_w, no_avg, Vec))
end

@inline function _mc_helper_b(m::CM, helper_name, average::NoAvg,
>>>>>>> 7dd08a1c
                              return_type::Type{LittleDict})
    return LittleDict(m.labels, 1.0 .- helper_name(m, average, Vec))
end

<<<<<<< HEAD
@inline function _mc_helper_b(m::CM, helper_name, average::MicroAvg,
                              return_type::Type{LittleDict})
    return 1.0 .- helper_name(m, average, Vec)
end

@inline function _mc_helper_b(m::CM, helper_name, average::A,
                              return_type::Type{Vec}) where A
=======
@inline function _mc_helper_b(m::CM, helper_name, average::NoAvg,
                              return_type::Type{Vec})
    return 1.0 .- helper_name(m, average, Vec)
end

@inline function _mc_helper_b(m::CM, helper_name, average::MacroAvg,
                              return_type::Type{U}) where U
    return 1.0 .- helper_name(m, average, Vec)
end

@inline function _mc_helper_b(m::CM, helper_name, average::MicroAvg,
                              return_type::Type{U}) where U
>>>>>>> 7dd08a1c
    return 1.0 .- helper_name(m, average, Vec)
end

@inline function _mc_helper(m::CM, a::Vec{<:Real}, b::Vec{<:Real},
                            class_w::AbstractDict{<:Any, <:Real},
<<<<<<< HEAD
                            average::MacroAvg, return_type::Type{LittleDict})
    level_w = _class_w(m.labels, class_w)
    return LittleDict(m.labels, _mc_helper(m, a, b, class_w, macro_avg, Vec))
=======
                            average::NoAvg, return_type::Type{LittleDict})
    level_w = _class_w(m.labels, class_w)
    return LittleDict(m.labels, _mc_helper(m, a, b, class_w, no_avg, Vec))
end

@inline function _mc_helper(m::CM, a::Vec{<:Real}, b::Vec{<:Real},
                            class_w::AbstractDict{<:Any, <:Real},
                            average::MacroAvg, return_type::Type{U}) where U
    return _mean(_mc_helper(m, a, b, class_w, no_avg, Vec))
>>>>>>> 7dd08a1c
end

@inline function _mc_helper(m::CM, a::Vec{<:Real}, b::Vec{<:Real},
                            class_w::AbstractDict{<:Any, <:Real},
                            average::MicroAvg, return_type::Type{U}) where U
    @warn W_PROMOTE_WARN
<<<<<<< HEAD
    return _mc_helper(m, a, b, class_w, macro_avg, return_type)
end

function _mtpr(m::CM, average::A, return_type::Type{U}) where {A, U}
    mtp_val, mfn_val = mtp(m), mfn(m)
    _mc_helper(m, mtp_val, mfn_val, average, return_type)
=======
    return _mc_helper(m, a, b, class_w, no_avg, return_type)
end

function _mtpr(m::CM, average::A, return_type::Type{U}) where {A, U}
    mtp_val, mfn_val = _mtp_vec(m), _mfn_vec(m)
    return _mc_helper(m, mtp_val, mfn_val, average, return_type)
>>>>>>> 7dd08a1c
end

function _mtpr(m::CM, class_w::AbstractDict{<:Any, <:Real}, average::A,
               return_type::Type{U}) where {A, U}
<<<<<<< HEAD
    mtp_val, mfn_val = mtp(m), mfn(m)
    _mc_helper(m, mtp_val, mfn_val, class_w, average, return_type)
end

function _mtnr(m::CM, average::A, return_type::Type{U}) where {A, U}
    mtn_val, mfp_val = mtn(m), mfp(m)
    _mc_helper(m, mtn_val, mfp_val, average, return_type)
=======
    mtp_val, mfn_val = _mtp_vec(m), _mfn_vec(m)
    return _mc_helper(m, mtp_val, mfn_val, class_w, average, return_type)
end

function _mtnr(m::CM, average::A, return_type::Type{U}) where {A, U}
    mtn_val, mfp_val = _mtn_vec(m), _mfp_vec(m)
    return _mc_helper(m, mtn_val, mfp_val, average, return_type)
>>>>>>> 7dd08a1c
end

function _mtnr(m::CM, class_w::AbstractDict{<:Any, <:Real}, average::A,
               return_type::Type{U}) where {A, U}
<<<<<<< HEAD
    mtn_val, mfp_val = mtn(m), mfp(m)
    _mc_helper(m, mtn_val, mfp_val, class_w, average, return_type)
=======
    mtn_val, mfp_val = _mtn_vec(m), _mfp_vec(m)
    return _mc_helper(m, mtn_val, mfp_val, class_w, average, return_type)
>>>>>>> 7dd08a1c
end

_mfpr(m::CM, average::A, return_type::Type{U}) where {A, U} =
    _mc_helper_b(m, _mtnr, average, return_type)
<<<<<<< HEAD
=======

>>>>>>> 7dd08a1c
function _mfpr(m::CM, class_w::AbstractDict{<:Any, <:Real}, average::A,
               return_type::Type{U}) where {A, U}
    return _mc_helper_b(m, _mtnr, class_w, average, return_type)
end

_mfnr(m::CM, average::A, return_type::Type{U}) where {A, U} =
    _mc_helper_b(m, _mtpr, average, return_type)

function _mfnr(m::CM, class_w::AbstractDict{<:Any, <:Real}, average::A,
               return_type::Type{U}) where {A, U}
    return _mc_helper_b(m, _mtpr, class_w, average, return_type)
end

function _mfdr(m::CM, average::A, return_type::Type{U}) where {A, U}
<<<<<<< HEAD
    mfp_val, mtp_val = mfp(m), mtp(m)
    _mc_helper(m, mfp_val, mtp_val, average, return_type)
=======
    mfp_val, mtp_val = _mfp_vec(m), _mtp_vec(m)
    return _mc_helper(m, mfp_val, mtp_val, average, return_type)
>>>>>>> 7dd08a1c
end

function _mfdr(m::CM, class_w::AbstractDict{<:Any, <:Real}, average::A,
               return_type::Type{U}) where {A, U}
<<<<<<< HEAD
    mfp_val, mtp_val = mfp(m), mtp(m)
    _mc_helper(m, mfp_val, mtp_val, class_w, average, return_type)
end

function _mnpv(m::CM, average::A, return_type::Type{U}) where {A, U}
    mtn_val, mfn_val = mtn(m), mfn(m)
    _mc_helper(m, mtn_val, mfn_val, average, return_type)
=======
    mfp_val, mtp_val = _mfp_vec(m), _mtp_vec(m)
    return _mc_helper(m, mfp_val, mtp_val, class_w, average, return_type)
end

function _mnpv(m::CM, average::A, return_type::Type{U}) where {A, U}
    mtn_val, mfn_val = _mtn_vec(m), _mfn_vec(m)
    return _mc_helper(m, mtn_val, mfn_val, average, return_type)
>>>>>>> 7dd08a1c
end

function _mnpv(m::CM, class_w::AbstractDict{<:Any, <:Real}, average::A,
               return_type::Type{U}) where {A, U}
<<<<<<< HEAD
    mtn_val, mfn_val = mtn(m), mfn(m)
    _mc_helper(m, mtn_val, mfn_val, class_w, average, return_type)
=======
    mtn_val, mfn_val = _mtn_vec(m), _mfn_vec(m)
    return _mc_helper(m, mtn_val, mfn_val, class_w, average, return_type)
>>>>>>> 7dd08a1c
end

## CALLABLES ON MULTICLASS CONFUSION MATRIX

<<<<<<< HEAD
(::MulticlassTruePositive)(m::CM{N}) where N  = _mtp(m)
(::MulticlassTrueNegative)(m::CM{N}) where N  = _mtn(m)
(::MulticlassFalsePositive)(m::CM{N}) where N = _mfp(m)
(::MulticlassFalseNegative)(m::CM{N}) where N = _mfn(m)
=======
(p::MulticlassTruePositive)(m::CM)  = _mtp(m, p.return_type)
(n::MulticlassTrueNegative)(m::CM)  = _mtn(m, n.return_type)
(p::MulticlassFalsePositive)(m::CM) = _mfp(m, p.return_type)
(n::MulticlassFalseNegative)(m::CM) = _mfn(m, n.return_type)
>>>>>>> 7dd08a1c

(r::MTPR)(m::CM) = _mtpr(m, r.average, r.return_type)
(r::MTPR)(m::CM, w::AbstractDict{<:Any, <:Real}) = _mtpr(m, w, r.average, r.return_type)

(r::MTNR)(m::CM) = _mtnr(m, r.average, r.return_type)
(r::MTNR)(m::CM, w::AbstractDict{<:Any, <:Real}) = _mtnr(m, w, r.average, r.return_type)

(r::MFPR)(m::CM) = _mfpr(m, r.average, r.return_type)
(r::MFPR)(m::CM, w::AbstractDict{<:Any, <:Real}) = _mfpr(m, w, r.average, r.return_type)

(r::MFNR)(m::CM) = _mfnr(m, r.average, r.return_type)
(r::MFNR)(m::CM, w::AbstractDict{<:Any, <:Real}) = _mfnr(m, w, r.average, r.return_type)

(r::MFDR)(m::CM) = _mfdr(m, r.average, r.return_type)
(r::MFDR)(m::CM, w::AbstractDict{<:Any, <:Real}) = _mfdr(m, w, r.average, r.return_type)

(v::MNPV)(m::CM) = _mnpv(m, v.average, v.return_type)
(v::MNPV)(m::CM, w::AbstractDict{<:Any, <:Real}) = _mnpv(m, w, v.average, v.return_type)

(p::MulticlassPrecision)(m::CM) = _mc_helper_b(m, _mfdr, p.average, p.return_type)
function (p::MulticlassPrecision)(m::CM, class_w::AbstractDict{<:Any, <:Real})
    return _mc_helper_b(m, _mfdr, class_w, p.average, p.return_type)
end

<<<<<<< HEAD
@inline function _fs_helper(m::CM, β::Real, rec::Real, prec::Real,
                            average::MicroAvg, return_type::Type{U}) where U
    β2 = β^2
    return (1 + β2) * (prec * rec) / (β* prec + rec)
end

@inline function _fs_helper(m::CM, β::Real, rec::Vec{<:Real}, prec::Vec{<:Real},
                    average::MacroAvg, return_type::Type{LittleDict})
    β2 = β^2
    return LittleDict(m.labels, (1 + β2) .* (prec .* rec) ./ (β2 .* prec .+ rec))
end

@inline function _fs_helper(m::CM, β::Real, rec::Vec{<:Real}, prec::Vec{<:Real},
                    average::MacroAvg, return_type::Type{Vec})
    β2 = β^2
    return (1 + β2) .* (prec .* rec) ./ (β2 .* prec .+ rec)
end

function (f::MulticlassFScore)(m::CM)
    rec  = MulticlassRecall(; average=f.average, return_type=Vec)(m)
    if f.average == micro_avg
        f.β == 1.0 && return rec
        return _fs_helper(m, f.β, rec, rec, f.average, f.return_type)
    end
    prec = MulticlassPrecision(; average=f.average, return_type=Vec)(m)
    return _fs_helper(m, f.β, rec, prec, f.average, f.return_type)
end

@inline function _fs_helper(m::CM, w::AbstractDict{<:Real, <:Real}, β::Real,
                            average::MicroAvg, return_type::Type{U}) where U
    @warn W_PROMOTE_WARN
    _fs_helper(m, w, β, macro_avg, return_type)
end

@inline function _fs_helper(m::CM, w::AbstractDict{<:Real, <:Real}, β::Real,
                    average::MacroAvg, return_type::Type{LittleDict})
=======
@inline function _fs_helper(m::CM, β::Real, rec::Vec{<:Real}, prec::Vec{<:Real},
                    average::NoAvg, return_type::Type{LittleDict})
    β2 = β^2
    return LittleDict(m.labels, (1 + β2) .* (prec .* rec) ./ (β2 .* prec .+ rec))
end

@inline function _fs_helper(m::CM, β::Real, rec::Vec{<:Real}, prec::Vec{<:Real},
                    average::NoAvg, return_type::Type{Vec})
    β2 = β^2
    return (1 + β2) .* (prec .* rec) ./ (β2 .* prec .+ rec)
end

@inline function _fs_helper(m::CM, β::Real, rec::Vec{<:Real}, prec::Vec{<:Real},
                    average::MacroAvg, return_type::Type{U}) where U
    return _mean(_fs_helper(m, β, rec, prec, no_avg, Vec))
end

@inline function _fs_helper(m::CM, β::Real, rec::Real, prec::Real,
                            average::MicroAvg, return_type::Type{U}) where U
    β2 = β^2
    return (1 + β2) * (prec * rec) / (β * prec + rec)
end

function (f::MulticlassFScore)(m::CM)
    if f.average == micro_avg
        rec = MulticlassRecall(; average=f.average, return_type=Vec)(m)
        f.β == 1.0 && return rec
        return _fs_helper(m, f.β, rec, rec, f.average, f.return_type)
    end
    rec = MulticlassRecall(; average=no_avg, return_type=Vec)(m)
    prec = MulticlassPrecision(; average=no_avg, return_type=Vec)(m)
    return _fs_helper(m, f.β, rec, prec, f.average, f.return_type)
end

@inline function _fs_helper(m::CM, w::AbstractDict{<:Any, <:Real}, β::Real,
                    average::NoAvg, return_type::Type{LittleDict})
>>>>>>> 7dd08a1c
    level_w = _class_w(m.labels, w)
    return LittleDict(m.labels, MulticlassFScore(β=β, return_type=Vec)(m) .* level_w)
end

<<<<<<< HEAD
@inline function _fs_helper(m::CM, w::AbstractDict{<:Real, <:Real}, β::Real,
                    average::MacroAvg, return_type::Type{Vec})
=======
@inline function _fs_helper(m::CM, w::AbstractDict{<:Any, <:Real}, β::Real,
                    average::NoAvg, return_type::Type{Vec})
>>>>>>> 7dd08a1c
    level_w = _class_w(m.labels, w)
    return MulticlassFScore(β=β, return_type=Vec)(m) .* level_w
end

<<<<<<< HEAD
function (f::MulticlassFScore)(m::CM, class_w::AbstractDict{<:Any, <:Real})
    _fs_helper(m, class_w, f.β, f.average, f.return_type)
=======
@inline function _fs_helper(m::CM, w::AbstractDict{<:Any, <:Real}, β::Real,
                            average::MacroAvg, return_type::Type{U}) where U
    return _mean(_fs_helper(m, w, β, no_avg, Vec))
end

@inline function _fs_helper(m::CM, w::AbstractDict{<:Any, <:Real}, β::Real,
                            average::MicroAvg, return_type::Type{U}) where U
    @warn W_PROMOTE_WARN
    return _fs_helper(m, w, β, no_avg, return_type)
end

function (f::MulticlassFScore)(m::CM, class_w::AbstractDict{<:Any, <:Real})
    return _fs_helper(m, class_w, f.β, f.average, f.return_type)
>>>>>>> 7dd08a1c
end

## Callables on vectors

for M in (MulticlassTruePositive, MulticlassTrueNegative,
          MulticlassFalsePositive, MulticlassFalseNegative)
<<<<<<< HEAD
    (m::M)(ŷ, y) = confmat(ŷ, y, warn=false) |> m
=======
    (m::M)(ŷ, y) = m(confmat(ŷ, y, warn=false))
>>>>>>> 7dd08a1c
end

for M in (MTPR, MTNR, MFPR, MFNR, MFDR, MulticlassPrecision, MNPV)
    @eval (m::$M)(ŷ, y) = m(confmat(ŷ, y, warn=false))
    @eval (m::$M)(ŷ, y, class_w::AbstractDict{<:Any, <:Real}) =
                          m(confmat(ŷ, y, warn=false), class_w)
end

(m::MulticlassFScore)(ŷ, y) where β =
    MulticlassFScore(; average=m.average,
                     return_type=m.return_type)(confmat(ŷ, y, warn=false))
(m::MulticlassFScore)(ŷ, y, class_w::AbstractDict{<:Any, <:Real}) where β =
    MulticlassFScore(; average=m.average,
                     return_type=m.return_type)(confmat(ŷ, y, warn=false), class_w)

## ROC COMPUTATION

"""
    _idx_unique_sorted(v)

Internal function to return the index of unique elements in `v` under the
assumption that the vector `v` is sorted in decreasing order.
"""
function _idx_unique_sorted(v::Vec{<:Real})
    n    = length(v)
    idx  = ones(Int, n)
    p, h = 1, 1
    cur  = v[1]
    @inbounds while h < n
        h     += 1                  # head position
        cand   = v[h]               # candidate value
        cand   < cur || continue    # is it new? otherwise skip
        p     += 1                  # if new store it
        idx[p] = h
        cur    = cand               # and update the last seen value
    end
    p < n && deleteat!(idx, p+1:n)
    return idx
end

"""
    fprs, tprs, ts = roc_curve(ŷ, y) = roc(ŷ, y)

Return the ROC curve for a two-class probabilistic prediction `ŷ` given the
ground  truth `y`. The true positive rates, false positive rates over a range
of thresholds `ts` are returned. Note that if there are `k` unique scores,
there are correspondingly  `k` thresholds and `k+1` "bins" over which the FPR
and TPR are constant:

* `[0.0 - thresh[1]]`
* `[thresh[1] - thresh[2]]`
* ...
* `[thresh[k] - 1]`

consequently, `tprs` and `fprs` are of length `k+1` if `ts` is of length `k`.

To draw the curve using your favorite plotting backend, do `plot(fprs, tprs)`.
"""
function roc_curve(ŷ::Vec{<:UnivariateFinite},
                   y::Vec{<:CategoricalValue})

    n       = length(y)
    lab_pos = levels(y)[2]
    scores  = pdf.(ŷ, lab_pos)
    ranking = sortperm(scores, rev=true)

    scores_sort = scores[ranking]
    y_sort_bin  = (y[ranking] .== lab_pos)

    idx_unique = _idx_unique_sorted(scores_sort)
    thresholds = scores_sort[idx_unique]

    # detailed computations with example:
    # y = [  1   0   0   1   0   0   1]
    # s = [0.5 0.5 0.2 0.2 0.1 0.1 0.1] thresh are 0.5 0.2, 0.1 // idx [1, 3, 5]
    # ŷ = [  0   0   0   0   0   0   0] (0.5 - 1.0] # no pos pred
    # ŷ = [  1   1   0   0   0   0   0] (0.2 - 0.5] # 2 pos pred
    # ŷ = [  1   1   1   1   0   0   0] (0.1 - 0.2] # 4 pos pred
    # ŷ = [  1   1   1   1   1   1   1] [0.0 - 0.1] # all pos pre

    idx_unique_2 = idx_unique[2:end]   # [3, 5]
    n_ŷ_pos      = idx_unique_2 .- 1   # [2, 4] implicit [0, 2, 4, 7]

    cs   = cumsum(y_sort_bin)          # [1, 1, 1, 2, 2, 2, 3]
    n_tp = cs[n_ŷ_pos]                 # [1, 2] implicit [0, 1, 2, 3]
    n_fp = n_ŷ_pos .- n_tp             # [1, 2] implicit [0, 1, 2, 4]

    # add end points
    P = sum(y_sort_bin) # total number of true positives
    N = n - P           # total number of true negatives

    n_tp = [0, n_tp..., P] # [0, 1, 2, 3]
    n_fp = [0, n_fp..., N] # [0, 1, 2, 4]

    tprs = n_tp ./ P  # [0/3, 1/3, 2/3, 1]
    fprs = n_fp ./ N  # [0/4, 1/4, 2/4, 1]

    return fprs, tprs, thresholds
end

const roc = roc_curve<|MERGE_RESOLUTION|>--- conflicted
+++ resolved
@@ -878,38 +878,27 @@
 abstract type MulticlassAvg end
 struct MacroAvg <: MulticlassAvg end
 struct MicroAvg <: MulticlassAvg end
-<<<<<<< HEAD
-
-const macro_avg = MacroAvg()
-const micro_avg = MicroAvg()
-
-const DS_AVG_RET = "The `average` can be specified as `micro_avg` or " *
-                   "`macro_avg` (default). "*
-                   "The `return_type` can be "*
-                   "`LittleDict`(default) or `AbstractVector`. "
-const CLASS_W    = "An optional `AbstractDict`, `class_w`, keyed on "*
-    "`levels(y)`, specifies class weights. "
-
-"""
-    MulticlassFScore(; β=1.0, average=macro_avg, return_type=LittleDict)
-=======
 struct NoAvg <: MulticlassAvg end
 
 const macro_avg = MacroAvg()
 const micro_avg = MicroAvg()
 const no_avg    = NoAvg()
 
-const DS_AVG_RET = "The `average` can be specified as `no_avg`, `micro_avg` " *
-                   "or `macro_avg`. `no_avg` is taken as default mode, and " *
-                   "it returns a value for each class. In this mode the " *
-                   "`return_type` can be `LittleDict`(default type) or " *
-                   "`AbstractVector`. To change the mode, construct"
-const CLASS_W    = "`AbstractDict` of weights for each class can be " *
-                   "specified using `class_w`."
-
-"""
-    MulticlassFScore(; β=1.0, average=no_avg, return_type=LittleDict)
->>>>>>> 7dd08a1c
+const DS_AVG_RET = "Options for `average` are: `no_avg`, `macro_avg` "*
+    "(default) and `micro_avg`. Options for `return_type`, "*
+    "applying in the `no_avg` case, are: `LittleDict`(default) or "*
+    "`AbstractVector`. "
+
+const DS_RET = "Options `return_type` are: "*
+    "`LittleDict`(default) or "*
+    "`AbstractVector`. "
+
+const CLASS_W = "An optional `AbstractDict`, denoted `class_w` above, "*
+    "keyed on `levels(y)`, specifies class weights. It applies only if "*
+    "`average=macro_avg`."
+
+"""
+    MulticlassFScore(; β=1.0, average=macro_avg, return_type=LittleDict)
 
 One-parameter generalization, ``F_β``, of the F-measure or balanced F-score for
 multiclass observations.
@@ -917,15 +906,8 @@
     MulticlassFScore()(ŷ, y)
     MulticlassFScore()(ŷ, y, class_w)
 
-<<<<<<< HEAD
 Evaluate the default score on multiclass observations, `ŷ`, given
-ground truth values, `y`. The `average` can be specified as
-`micro_avg` or `macro_avg` (default). $CLASS_W
-=======
-Evaluate ``F_β`` score on multiclass observations, `ŷ`, given ground truth
-values, `y`. $DS_AVG_RET `MulticlassFScore(; β=1.0, average=type, return_type=type)`.
- $CLASS_W
->>>>>>> 7dd08a1c
+ground truth values, `y`. $DS_AVG_RET (default). $CLASS_W
 
 For more information, run `info(MulticlassFScore)`.
 
@@ -936,14 +918,7 @@
     return_type::Type{U}
 end
 
-MulticlassFScore(β, average::M, return_type::Type{U}) where {M, U} =
-    MulticlassFScore{M,U}(β, average, return_type)
-
-<<<<<<< HEAD
 MulticlassFScore(; β=1.0, average=macro_avg, return_type=LittleDict) =
-=======
-MulticlassFScore(; β=1.0, average=no_avg, return_type=LittleDict) =
->>>>>>> 7dd08a1c
     MulticlassFScore(β, average, return_type)
 
 metadata_measure(MulticlassFScore;
@@ -955,27 +930,15 @@
     supports_weights         = false,
     supports_class_weights   = true)
 
-MLJModelInterface.name(::Type{<:MulticlassFScore{β}}) where β = "MulticlassFScore{$β}"
-MLJModelInterface.name(::Type{MulticlassFScore})        = "MulticlassFScore" # for registry
-MLJModelInterface.docstring(::Type{<:MulticlassFScore}) = "Multiclass F_β score; aliases: " *
-<<<<<<< HEAD
-        "`macro_f1score=MulticlassFScore{1}`, `multiclass_f1score=MulticlassFScore{1}`" *
-        "`MulticlassFScore{β}`, `micro_f1score=MulticlassFScore(; β=1.0, average=micro_avg)`."
-
-const micro_f1score      = MulticlassFScore(average=micro_avg)
-const macro_f1score      = MulticlassFScore()
-const multiclass_f1score = macro_f1score
-
-for M in (:MulticlassTruePositive, :MulticlassTrueNegative,
-          :MulticlassFalsePositive, :MulticlassFalseNegative,
-          :MulticlassTruePositiveRate, :MulticlassTrueNegativeRate,
-=======
-    "`macro_f1score=MulticlassFScore(; β=1.0, average=macro_avg)``, `multiclass_f1score=MulticlassFScore{1}`" *
-    "`MulticlassFScore{β}`, `micro_f1score=MulticlassFScore(; β=1.0, average=micro_avg)`."
+MLJModelInterface.docstring(::Type{<:MulticlassFScore}) =
+    "Multiclass F_β score; aliases: " *
+    "`macro_f1score=MulticlassFScore()`, "*
+    "`multiclass_f1score=MulticlassFScore(average=no_avg)` " *
+    "`micro_f1score=MulticlassFScore(average=micro_avg)`."
 
 const micro_f1score      = MulticlassFScore(average=micro_avg)
 const macro_f1score      = MulticlassFScore(average=macro_avg)
-const multiclass_f1score = MulticlassFScore()
+const multiclass_f1score = MulticlassFScore(average=no_avg)
 
 for M in (:MulticlassTruePositive, :MulticlassTrueNegative,
           :MulticlassFalsePositive, :MulticlassFalseNegative)
@@ -983,7 +946,7 @@
         struct $M{U<:Union{Vec, LittleDict}} <: Measure
             return_type::Type{U}
         end
-        $M(; return_type::Type{U}) where {U} = $M(return_type)
+#        $M(return_type::Type{U}) where {U} = $M(return_type)
         $M(; return_type=LittleDict) = $M(return_type)
     end
     eval(ex)
@@ -995,7 +958,6 @@
 const _mtn_vec = MulticlassTrueNegative(return_type=Vec)
 
 for M in (:MulticlassTruePositiveRate, :MulticlassTrueNegativeRate,
->>>>>>> 7dd08a1c
           :MulticlassFalsePositiveRate, :MulticlassFalseNegativeRate,
           :MulticlassFalseDiscoveryRate, :MulticlassPrecision, :MulticlassNPV)
     ex = quote
@@ -1003,12 +965,10 @@
             average::T
             return_type::Type{U}
         end
-        $M(average::T, return_type::Type{U}) where {T, U} = $M(average, return_type)
-<<<<<<< HEAD
+        # @ablaom says next line looks redundant:
+        $M(average::T, return_type::Type{U}) where {T, U} =
+            $M(average, return_type)
         $M(; average=macro_avg,
-=======
-        $M(; average=no_avg,
->>>>>>> 7dd08a1c
            return_type=LittleDict) where T<:MulticlassAvg where
            U<:Union{Vec, LittleDict} = $M(average, return_type)
     end
@@ -1063,145 +1023,78 @@
     supports_weights         = false,
     supports_class_weights   = true)
 
-<<<<<<< HEAD
 # MMI.name(::Type{<:MulticlassTruePositive})       = "multiclass_true_positive"
-MMI.docstring(::Type{<:MulticlassTruePositive})  = "Number of true positives; " *
-                "aliases: `multiclass_true_positive`, `multiclass_truepositive`."
+MMI.docstring(::Type{<:MulticlassTruePositive})  =
+    "Number of true positives; " *
+    "aliases: `multiclass_true_positive`, `multiclass_truepositive`."
 # MMI.name(::Type{<:MulticlassTrueNegative})       = "multiclass_true_negative"
-MMI.docstring(::Type{<:MulticlassTrueNegative})  = "Number of true negatives; " *
-                "aliases: `multiclass_true_negative`, `multiclass_truenegative`."
+MMI.docstring(::Type{<:MulticlassTrueNegative})  =
+    "Number of true negatives; " *
+    "aliases: `multiclass_true_negative`, `multiclass_truenegative`."
 # MMI.name(::Type{<:MulticlassFalsePositive})      = "multiclass_false_positive"
-MMI.docstring(::Type{<:MulticlassFalsePositive}) = "Number of false positives; " *
-                "aliases: `multiclass_false_positive`, `multiclass_falsepositive`."
+MMI.docstring(::Type{<:MulticlassFalsePositive}) =
+    "Number of false positives; " *
+    "aliases: `multiclass_false_positive`, `multiclass_falsepositive`."
 # MMI.name(::Type{<:MulticlassFalseNegative})      = "multiclass_false_negative"
-MMI.docstring(::Type{<:MulticlassFalseNegative}) = "Number of false negatives; " *
-                "aliases: `multiclass_false_negative`, `multiclass_falsenegative`."
+MMI.docstring(::Type{<:MulticlassFalseNegative}) =
+    "Number of false negatives; " *
+    "aliases: `multiclass_false_negative`, `multiclass_falsenegative`."
 
 # MMI.name(::Type{<:MulticlassTruePositiveRate}) = "multiclass_true_positive_rate"
 MMI.docstring(::Type{<:MulticlassTruePositiveRate}) =
-                    "multiclass true positive rate; aliases: " *
-                    "`multiclass_true_positive_rate`, `multiclass_tpr`, " *
-                    "`multiclass_sensitivity`, `multiclass_recall`, " *
-                    "`multiclass_hit_rate`, `multiclass_truepositive_rate`, " *
-                    "`multiclass_recall=MulticlassRecall(; average=macro_avg, return_type=LittleDict)`."
+    "multiclass true positive rate; aliases: " *
+    "`multiclass_true_positive_rate`, `multiclass_tpr`, " *
+    "`multiclass_sensitivity`, `multiclass_recall`, " *
+    "`multiclass_hit_rate`, `multiclass_truepositive_rate`, "
 # MMI.name(::Type{<:MulticlassTrueNegativeRate}) = "multiclass_true_negative_rate"
 MMI.docstring(::Type{<:MulticlassTrueNegativeRate}) =
-                        "multiclass true negative rate; aliases: " *
-                       "`multiclass_true_negative_rate`, `multiclass_tnr` " *
-                       " `multiclass_specificity`, `multiclass_selectivity`, " *
-                       "`multiclass_truenegative_rate`."
+    "multiclass true negative rate; aliases: " *
+    "`multiclass_true_negative_rate`, `multiclass_tnr` " *
+    " `multiclass_specificity`, `multiclass_selectivity`, " *
+    "`multiclass_truenegative_rate`."
 # MMI.name(::Type{<:MulticlassFalsePositiveRate}) = "multiclass_false_positive_rate"
 MMI.docstring(::Type{<:MulticlassFalsePositiveRate}) =
-                        "multiclass false positive rate; aliases: " *
+                       "multiclass false positive rate; aliases: " *
                        "`multiclass_false_positive_rate`, `multiclass_fpr` " *
                        "`multiclass_fallout`, `multiclass_falsepositive_rate`."
 # MMI.name(::Type{<:MulticlassFalseNegativeRate}) = "multiclass_false_negative_rate"
 MMI.docstring(::Type{<:MulticlassFalseNegativeRate}) =
-                        "multiclass false negative rate; aliases: " *
-                       "`multiclass_false_negative_rate`, `multiclass_fnr`, " *
-                       "`multiclass_miss_rate`, `multiclass_falsenegative_rate`."
+    "multiclass false negative rate; aliases: " *
+    "`multiclass_false_negative_rate`, `multiclass_fnr`, " *
+    "`multiclass_miss_rate`, `multiclass_falsenegative_rate`."
 # MMI.name(::Type{<:MulticlassFalseDiscoveryRate}) = "multiclass_false_discovery_rate"
 MMI.docstring(::Type{<:MulticlassFalseDiscoveryRate}) =
-                        "multiclass false discovery rate; "*
-                       "aliases: `multiclass_false_discovery_rate`, " *
-                       "`multiclass_falsediscovery_rate`, `multiclass_fdr`."
+    "multiclass false discovery rate; "*
+    "aliases: `multiclass_false_discovery_rate`, " *
+    "`multiclass_falsediscovery_rate`, `multiclass_fdr`."
 # MMI.name(::Type{<:MulticlassNPV}) = "multiclass_negative_predictive_value"
 MMI.docstring(::Type{<:MulticlassNPV}) =
-                        "multiclass negative predictive value; aliases: " *
-                       "`multiclass_negative_predictive_value`, " *
-                       "`multiclass_negativepredictive_value`, `multiclass_npv`."
+    "multiclass negative predictive value; aliases: " *
+    "`multiclass_negative_predictive_value`, " *
+    "`multiclass_negativepredictive_value`, `multiclass_npv`."
 # MMI.name(::Type{<:MulticlassPrecision}) = "multiclass_positive_predictive_value"
-=======
-MMI.name(::Type{<:MulticlassTruePositive})       = "multiclass_true_positive"
-MMI.docstring(::Type{<:MulticlassTruePositive})  = "Number of true positives; " *
-                "aliases: `multiclass_true_positive`, `multiclass_truepositive`."
-MMI.name(::Type{<:MulticlassTrueNegative})       = "multiclass_true_negative"
-MMI.docstring(::Type{<:MulticlassTrueNegative})  = "Number of true negatives; " *
-                "aliases: `multiclass_true_negative`, `multiclass_truenegative`."
-MMI.name(::Type{<:MulticlassFalsePositive})      = "multiclass_false_positive"
-MMI.docstring(::Type{<:MulticlassFalsePositive}) = "Number of false positives; " *
-                "aliases: `multiclass_false_positive`, `multiclass_falsepositive`."
-MMI.name(::Type{<:MulticlassFalseNegative})      = "multiclass_false_negative"
-MMI.docstring(::Type{<:MulticlassFalseNegative}) = "Number of false negatives; " *
-                "aliases: `multiclass_false_negative`, `multiclass_falsenegative`."
-
-MMI.name(::Type{<:MulticlassTruePositiveRate}) = "multiclass_true_positive_rate"
-MMI.docstring(::Type{<:MulticlassTruePositiveRate}) =
-                       "multiclass true positive rate; aliases: " *
-                       "`multiclass_true_positive_rate`, `multiclass_tpr`, " *
-                       "`multiclass_sensitivity`, `multiclass_recall`, " *
-                       "`multiclass_hit_rate`, `multiclass_truepositive_rate`, " *
-    "`multiclass_recall=MulticlassRecall(; average=no_avg, return_type=LittleDict)`."
-MMI.name(::Type{<:MulticlassTrueNegativeRate}) = "multiclass_true_negative_rate"
-MMI.docstring(::Type{<:MulticlassTrueNegativeRate}) =
-                       "multiclass true negative rate; aliases: " *
-                       "`multiclass_true_negative_rate`, `multiclass_tnr` " *
-                       " `multiclass_specificity`, `multiclass_selectivity`, " *
-                       "`multiclass_truenegative_rate`."
-MMI.name(::Type{<:MulticlassFalsePositiveRate}) = "multiclass_false_positive_rate"
-MMI.docstring(::Type{<:MulticlassFalsePositiveRate}) =
-                       "multiclass false positive rate; aliases: " *
-                       "`multiclass_false_positive_rate`, `multiclass_fpr` " *
-                       "`multiclass_fallout`, `multiclass_falsepositive_rate`."
-MMI.name(::Type{<:MulticlassFalseNegativeRate}) = "multiclass_false_negative_rate"
-MMI.docstring(::Type{<:MulticlassFalseNegativeRate}) =
-                       "multiclass false negative rate; aliases: " *
-                       "`multiclass_false_negative_rate`, `multiclass_fnr`, " *
-                       "`multiclass_miss_rate`, `multiclass_falsenegative_rate`."
-MMI.name(::Type{<:MulticlassFalseDiscoveryRate}) = "multiclass_false_discovery_rate"
-MMI.docstring(::Type{<:MulticlassFalseDiscoveryRate}) =
-                       "multiclass false discovery rate; "*
-                       "aliases: `multiclass_false_discovery_rate`, " *
-                       "`multiclass_falsediscovery_rate`, `multiclass_fdr`."
-MMI.name(::Type{<:MulticlassNPV}) = "multiclass_negative_predictive_value"
-MMI.docstring(::Type{<:MulticlassNPV}) =
-                       "multiclass negative predictive value; aliases: " *
-                       "`multiclass_negative_predictive_value`, " *
-                       "`multiclass_negativepredictive_value`, `multiclass_npv`."
-MMI.name(::Type{<:MulticlassPrecision}) = "multiclass_positive_predictive_value"
->>>>>>> 7dd08a1c
 MMI.docstring(::Type{<:MulticlassPrecision}) =
   "multiclass positive predictive value (aka precision);"*
   " aliases: `multiclass_positive_predictive_value`, `multiclass_ppv`, " *
-  "`MulticlassPrecision()`, `multiclass_positivepredictive_value` " *
-<<<<<<< HEAD
-  "`multiclass_recall=MulticlassPrecision(; average=macro_avg, return_type=LittleDict)`."
-=======
-  "`multiclass_recall=MulticlassPrecision(; average=no_avg, return_type=LittleDict)`."
->>>>>>> 7dd08a1c
+  "`MulticlassPrecision()`, `multiclass_positivepredictive_value`, " *
+  "`multiclass_recall`."
 
 const W_KEY_MISMATCH = "Encountered target with levels different from the " *
                        "keys of user-specified dictionary of class weights."
-const W_PROMOTE_WARN = "As `class_w` specifies the weights for each class, " *
-<<<<<<< HEAD
-                       "promoting average to `macro_avg`."
-
-
-"""
-    MulticlassTruePositive(; average=macro_avg, return_type=LittleDict)
+const W_PROMOTE_WARN = "Using macro averaging instead of micro averaging, as "*
+    "class weights specified. "
+
+"""
+    MulticlassTruePositive(; return_type=LittleDict)
 
 $(docstring(MulticlassTruePositive()))
 
     MulticlassTruePositive()(ŷ, y)
 
 Number of true positives for multiclass observations `ŷ` and ground
-truth `y`, using default averaging and return type. $DS_AVG_RET
-=======
-                       "promoting average to `no_avg`."
-
-
-"""
-  multiclass_true_positive
-
-$(docstring(MulticlassTruePositive()))
-
-  multiclass_true_positive(ŷ, y)
-
-Number of true positives for multiclass observations `ŷ` and ground truth
-`y`. $DS_AVG_RET `MulticlassTruePositive(; average=type, return_type=type)`.
->>>>>>> 7dd08a1c
-
-For more information, run `info(multiclass_true_positive)`.
+truth `y`, using default return type. $DS_RET
+
+For more information, run `info(MulticlassTruePositive)`.
 
 """
 const multiclass_true_positive  = MulticlassTruePositive()
@@ -1209,94 +1102,55 @@
 const mtp = MulticlassTruePositive()
 
 """
-<<<<<<< HEAD
-    MulticlassTrueNegative(; average=macro_avg, return_type=LittleDict)
+    MulticlassTrueNegative(; return_type=LittleDict)
 
 $(docstring(MulticlassTrueNegative()))
 
     MulticlassTrueNegative()(ŷ, y)
 
 Number of true negatives for multiclass observations `ŷ` and ground truth
-`y`, using default averaging and return type. $DS_AVG_RET 
-=======
-  multiclass_true_negative
-
-$(docstring(MulticlassTrueNegative()))
-
-  multiclass_true_negative(ŷ, y)
-
-Number of true negatives for multiclass observations `ŷ` and ground truth
-`y`. $DS_AVG_RET `MulticlassTrueNegative(; average=type, return_type=type)`.
->>>>>>> 7dd08a1c
-
-For more information, run `info(multiclass_true_negative)`.
+`y`, using default return type. $DS_RET
+
+For more information, run `info(MulticlassTrueNegative)`.
 
 """
 const multiclass_true_negative  = MulticlassTrueNegative()
 const multiclass_truenegative   = MulticlassTrueNegative()
-<<<<<<< HEAD
 const mtn = MulticlassTrueNegative()
 
-"""
-  MulticlassFalsePositive(; average=macro_avg, return_type=LittleDict)
+
+"""
+    MulticlassFalsePositive(; return_type=LittleDict)
 
 $(docstring(MulticlassFalsePositive()))
 
-  MulticlassFalsePositive()(ŷ, y)
-
-Number of false positives for multiclass observations `ŷ` and ground truth
-`y`, using default averaging and return type. $DS_AVG_RET 
-=======
-const mtn      = MulticlassTrueNegative()
-
-"""
-  multiclass_false_positive
-
-$(docstring(MulticlassFalsePositive()))
-
-  multiclass_false_positive(ŷ, y)
-
-Number of false positives for multiclass observations `ŷ` and ground truth
-`y`. $DS_AVG_RET `MulticlassFalsePositive(; average=type, return_type=type)`.
->>>>>>> 7dd08a1c
-
-For more information, run `info(multiclass_false_positive)`.
+    MulticlassFalsePositive()(ŷ, y)
+
+Number of false positives for multiclass observations `ŷ` and ground
+truth `y`, using default return type. $DS_RET
+
+For more information, run `info(MulticlassFalsePositive)`.
 
 """
 const multiclass_false_positive = MulticlassFalsePositive()
 const multiclass_falsepositive  = MulticlassFalsePositive()
-<<<<<<< HEAD
 const mfp = MulticlassFalsePositive()
 
 """
-    MulticlassFalseNegative
+    MulticlassFalseNegative(; return_type=LittleDict)
 
 $(docstring(MulticlassFalseNegative()))
 
     MulticlassFalseNegative()(ŷ, y)
 
-Number of false positives for multiclass observations `ŷ` and ground
-truth `y`, using default averaging and return type. $DS_AVG_RET
-=======
-const mfp      = MulticlassFalsePositive()
-
-"""
-  multiclass_false_negative
-
-$(docstring(MulticlassFalseNegative()))
-
-  multiclass_false_negative(ŷ, y)
-
-Number of false positives for multiclass observations `ŷ` and ground truth
-`y`. $DS_AVG_RET `MulticlassFalseNegative(; average=type, return_type=type)`.
->>>>>>> 7dd08a1c
-
-For more information, run `info(multiclass_false_negative)`.
+Number of false negatives for multiclass observations `ŷ` and ground
+truth `y`, using default return type. $DS_RET
+
+For more information, run `info(MulticlassFalseNegative)`.
 
 """
 const multiclass_false_negative = MulticlassFalseNegative()
 const multiclass_falsenegative  = MulticlassFalseNegative()
-<<<<<<< HEAD
 const mfn = MulticlassFalseNegative()
 
 """
@@ -1307,24 +1161,11 @@
     MulticlassTruePositiveRate(ŷ, y)
     MulticlassTruePositiveRate(ŷ, y, class_w)
 
-True positive rate for multiclass observations `ŷ` and ground truth
-`y`, using default averaging and return type. $DS_AVG_RET $CLASS_W
-=======
-const mfn      = MulticlassFalseNegative()
-
-"""
-    multiclass_true_positive_rate
-
-$(docstring(MulticlassTruePositiveRate()))
-
-    multiclass_true_positive_rate(ŷ, y)
-    multiclass_true_positive_rate(ŷ, y, class_w)
-
-True positive rate for multiclass observations `ŷ` and ground truth `y`.
-$DS_AVG_RET `MulticlassTruePositiveRate(; average=type, return_type=type)`. $CLASS_W
->>>>>>> 7dd08a1c
-
-For more information, run `info(multiclass_true_positive_rate)`.
+True positive rate (a.k.a. sensitivity, recall, hit rate) for
+multiclass observations `ŷ` and ground truth `y`, using default
+averaging and return type. $DS_AVG_RET $CLASS_W
+
+For more information, run `info(MulticlassTruePositiveRate)`.
 
 """
 const multiclass_true_positive_rate = MulticlassTruePositiveRate()
@@ -1333,33 +1174,10 @@
 const multiclass_sensitivity        = MulticlassTruePositiveRate()
 const multiclass_hit_rate           = MulticlassTruePositiveRate()
 const MTPR                          = MulticlassTruePositiveRate
-
-"""
-<<<<<<< HEAD
-   MulticlassRecall(; average=macro_avg, return_type=LittleDict)
-=======
-   MulticlassRecall(; average=no_avg, return_type=LittleDict)
->>>>>>> 7dd08a1c
-
-   MulticlassRecall()(ŷ, y)
-   MulticlassRecall()(ŷ, y, class_w)
-
-<<<<<<< HEAD
-Recall for multiclass observations `ŷ` and ground truth `y`, using
-default averaging and return type.  $DS_AVG_RET $CLASS_W
-=======
-Recall for multiclass observations `ŷ` and ground truth `y`.
-$DS_AVG_RET `MulticlassRecall(; average=type, return_type=type)`. $CLASS_W
->>>>>>> 7dd08a1c
-
-For more information, run `info(MulticlassRecall)`.
-
-"""
 const multiclass_recall             = MulticlassTruePositiveRate()
 const MulticlassRecall              = MulticlassTruePositiveRate
 
 """
-<<<<<<< HEAD
     MulticlassTrueNegativeRate(; average=macro_avg, return_type=LittleDict)
 
 $(docstring(MulticlassTrueNegativeRate()))
@@ -1369,19 +1187,8 @@
 
 True negative rate for multiclass observations `ŷ` and ground truth
 `y`, using default averaging and return type. $DS_AVG_RET $CLASS_W
-=======
-    multiclass_true_negative_rate
-
-$(docstring(MulticlassTrueNegativeRate()))
-
-    multiclass_true_negative_rate(ŷ, y)
-    multiclass_true_negative_rate(ŷ, y, class_w)
-
-True negative rate for multiclass observations `ŷ` and ground truth `y`.
-$DS_AVG_RET `MulticlassTrueNegativeRate(; average=type, return_type=type)`. $CLASS_W
->>>>>>> 7dd08a1c
-
-For more information, run `info(multiclass_true_negative_rate)`.
+
+For more information, run `info(MulticlassTrueNegativeRate)`.
 
 """
 const multiclass_true_negative_rate = MulticlassTrueNegativeRate()
@@ -1393,7 +1200,6 @@
 const MTNR                          = MulticlassTrueNegativeRate
 
 """
-<<<<<<< HEAD
     MulticlassFalsePositiveRate(; average=macro_avg, return_type=LittleDict)
 
 $(docstring(MulticlassFalsePositiveRate()))
@@ -1403,26 +1209,14 @@
 
 False positive rate for multiclass observations `ŷ` and ground truth
 `y`, using default averaging and return type.  $DS_AVG_RET $CLASS_W
-=======
-    multiclass_false_positive_rate
-
-$(docstring(MulticlassFalsePositiveRate()))
-
-    multiclass_false_positive_rate(ŷ, y)
-    multiclass_false_positive_rate(ŷ, y, class_w)
-
-False positive rate for multiclass observations `ŷ` and ground truth `y`.
-$DS_AVG_RET `MulticlassFalsePositiveRate(; average=type, return_type=type)`. $CLASS_W
->>>>>>> 7dd08a1c
-
-For more information, run `info(multiclass_false_positive_rate)`.
+
+For more information, run `info(MulticlassFalsePositiveRate)`.
 
 """
 const multiclass_false_positive_rate = MulticlassFalsePositiveRate()
 const multiclass_falsepositive_rate  = MulticlassFalsePositiveRate()
 const multiclass_fpr                 = MulticlassFalsePositiveRate()
-<<<<<<< HEAD
- const MFPR                           = MulticlassFalsePositiveRate
+const MFPR                           = MulticlassFalsePositiveRate
 const multiclass_fallout             = MFPR()
 
 """
@@ -1435,23 +1229,8 @@
 
 False negative rate for multiclass observations `ŷ` and ground truth
 `y`, using default averaging and return type.  $DS_AVG_RET $CLASS_W
-=======
-const MFPR                           = MulticlassFalsePositiveRate
-const multiclass_fallout             = MFPR()
-
-"""
-    multiclass_false_negative_rate
-
-$(docstring(MulticlassFalseNegativeRate()))
-
-    multiclass_false_negative_rate(ŷ, y)
-    multiclass_false_negative_rate(ŷ, y, class_w)
-
-False negative rate for multiclass observations `ŷ` and ground truth `y`.
-$DS_AVG_RET `MulticlassFalseNegativeRate(; average=type, return_type=type)`. $CLASS_W
->>>>>>> 7dd08a1c
-
-For more information, run `info(multiclass_false_negative_rate)`.
+
+For more information, run `info(MulticlassFalseNegativeRate)`.
 
 """
 const multiclass_false_negative_rate = MulticlassFalseNegativeRate()
@@ -1461,29 +1240,17 @@
 const multiclass_miss_rate           = MFNR()
 
 """
-<<<<<<< HEAD
     MulticlassFalseDiscoveryRate(; average=macro_avg, return_type=LittleDict)
 
-$(docstring(MulticlassTruePositiveRate()))
+$(docstring(MulticlassFalseDiscoveryRate()))
 
     MulticlassFalseDiscoveryRate()(ŷ, y)
     MulticlassFalseDiscoveryRate()(ŷ, y, class_w)
 
 False discovery rate for multiclass observations `ŷ` and ground truth
 `y`, using default averaging and return type.  $DS_AVG_RET $CLASS_W
-=======
-    multiclass_false_discovery_rate
-
-$(docstring(MulticlassTruePositiveRate()))
-
-    multiclass_false_discovery_rate(ŷ, y)
-    multiclass_false_discovery_rate(ŷ, y, class_w)
-
-False discovery rate for multiclass observations `ŷ` and ground truth `y`.
-$DS_AVG_RET `MulticlassFalseDiscoveryRate(; average=type, return_type=type)`. $CLASS_W
->>>>>>> 7dd08a1c
-
-For more information, run `info(multiclass_false_discovery_rate)`.
+
+For more information, run `info(MulticlassFalseDiscoveryRate)`.
 
 """
 const multiclass_false_discovery_rate = MulticlassFalseDiscoveryRate()
@@ -1492,7 +1259,6 @@
 const MFDR                            = MulticlassFalseDiscoveryRate
 
 """
-<<<<<<< HEAD
     MulticlassPrecision(; average=macro_avg, return_type=LittleDict)
 
 $(docstring(MulticlassPrecision()))
@@ -1507,66 +1273,23 @@
 
 """
 const multiclass_precision                 = MulticlassPrecision()
-=======
-    multiclass_positive_predictive_value
-
-$(docstring(MulticlassPrecision()))
-
-    multiclass_positive_predictive_value(ŷ, y)
-    multiclass_positive_predictive_value(ŷ, y, class_w)
-
-Positive predictive value for multiclass observations `ŷ` and ground truth
-`y`. $DS_AVG_RET `MulticlassPrecision(; average=type, return_type=type)`. $CLASS_W
-
-For more information, run `info(multiclass_positive_predictive_value)`.
-
-"""
->>>>>>> 7dd08a1c
 const multiclass_ppv                       = MulticlassPrecision()
 const multiclass_positive_predictive_value = MulticlassPrecision()
 const multiclass_positivepredictive_value  = MulticlassPrecision()
 const MPPV                                 = MulticlassPrecision
 
-<<<<<<< HEAD
-
-"""
-    MulticlassNegativePredictiveValue(; average=macro_avg, return_type=LittleDict)
+"""
+    MulticlassNPV(; average=macro_avg, return_type=LittleDict)
 
 $(docstring(MulticlassNPV()))
 
-    MulticlassNegativePredictiveValue()(ŷ, y)
-    MulticlassNegativePredictiveValue()(ŷ, y, class_w)
+    MulticlassNPV()(ŷ, y)
+    MulticlassNPV()(ŷ, y, class_w)
 
 Negative predictive value for multiclass observations `ŷ` and ground truth
 `y`, using default averaging and return type. $DS_AVG_RET $CLASS_W
-=======
-"""
-    MulticlassPrecision(; average=no_avg, return_type=LittleDict)
-
-    MulticlassPrecision()(ŷ, y)
-    MulticlassPrecision()(ŷ, y, class_w)
-
-Precision for multiclass observations `ŷ` and ground truth
-`y`. $DS_AVG_RET `MulticlassPrecision(; average=type, return_type=type)`. $CLASS_W
-
-For more information, run `info(MulticlassPrecision)`.
-
-"""
-const multiclass_precision = MulticlassPrecision()
-
-"""
-    multiclass_negative_predictive_value
-
-$(docstring(MulticlassNPV()))
-
-    multiclass_negative_predictive_value(ŷ, y)
-    multiclass_negative_predictive_value(ŷ, y, class_w)
-
-Negative predictive value for multiclass observations `ŷ` and ground truth
-`y`.$DS_AVG_RET `MulticlassNPV(; average=type, return_type=type)`. $CLASS_W
->>>>>>> 7dd08a1c
-
-For more information, run `info(multiclass_negative_predictive_value)`.
+
+For more information, run `info(MulticlassNPV)`.
 
 """
 const multiclass_npv                       = MulticlassNPV()
@@ -1574,16 +1297,7 @@
 const multiclass_negativepredictive_value  = MulticlassNPV()
 const MNPV                                 = MulticlassNPV
 
-<<<<<<< HEAD
-
-## INTERNAL FUCNTIONS ON MULTICLASS CONFUSION MATRIX
-
-_mtp(m::CM) = diag(m.mat)
-_mfp(m::CM) = (col_sum = vec(sum(m.mat, dims=2)); col_sum .-= diag(m.mat))
-_mfn(m::CM) = (row_sum = vec(collect(transpose(sum(m.mat, dims=1))));
-               row_sum .-= diag(m.mat))
-function _mtn(m::CM)
-=======
+
 ## INTERNAL FUCNTIONS ON MULTICLASS CONFUSION MATRIX
 
 _mtp(m::CM, return_type::Type{Vec}) = diag(m.mat)
@@ -1606,14 +1320,11 @@
      row_sum .-= diag(m.mat); LittleDict(m.labels, row_sum))
 
 function _mtn(m::CM, return_type::Type{Vec})
->>>>>>> 7dd08a1c
     _sum  = sum(m.mat, dims=2)
     _sum .= sum(m.mat) .- (_sum .+= sum(m.mat, dims=1)'.+ diag(m.mat))
     return vec(_sum)
 end
 
-<<<<<<< HEAD
-=======
 function _mtn(m::CM, return_type::Type{LittleDict})
     _sum  = sum(m.mat, dims=2)
     _sum .= sum(m.mat) .- (_sum .+= sum(m.mat, dims=1)'.+ diag(m.mat))
@@ -1627,7 +1338,6 @@
     return mean(x)
 end
 
->>>>>>> 7dd08a1c
 @inline function _class_w(level_m::Vec{<:String},
                           class_w::AbstractDict{<:Any, <:Real})
     class_w_labels = levels(keys(class_w))
@@ -1636,28 +1346,16 @@
 end
 
 @inline function _mc_helper(m::CM, a::Vec{<:Real}, b::Vec{<:Real},
-<<<<<<< HEAD
-                            average::MacroAvg, return_type::Type{Vec})
-=======
                             average::NoAvg, return_type::Type{Vec})
->>>>>>> 7dd08a1c
     return vec(a ./ (a + b))
 end
 
 @inline function _mc_helper(m::CM, a::Vec{<:Real}, b::Vec{<:Real},
-<<<<<<< HEAD
-                            average::MacroAvg, return_type::Type{LittleDict})
-=======
                             average::NoAvg, return_type::Type{LittleDict})
->>>>>>> 7dd08a1c
     return LittleDict(m.labels, _mc_helper(m, a, b, average, Vec))
 end
 
 @inline function _mc_helper(m::CM, a::Vec{<:Real}, b::Vec{<:Real},
-<<<<<<< HEAD
-                            average::MicroAvg, return_type::Type{U}) where U
-    a_sum, b_sum = sum(a), sum(b)
-=======
                             average::MacroAvg, return_type::Type{U}) where U
     return _mean(_mc_helper(m, a, b, no_avg, Vec))
 end
@@ -1665,17 +1363,11 @@
 @inline function _mc_helper(m::CM, a::Vec{<:Real}, b::Vec{<:Real},
                             average::MicroAvg, return_type::Type{U}) where U
      a_sum, b_sum = sum(a), sum(b)
->>>>>>> 7dd08a1c
     return a_sum / (a_sum + b_sum)
 end
 
 @inline function _mc_helper(m::CM, a::Vec{<:Real}, b::Vec{<:Real},
                             class_w::AbstractDict{<:Any, <:Real},
-<<<<<<< HEAD
-                            average::MacroAvg, return_type::Type{Vec})
-    level_w = _class_w(m.labels, class_w)
-    return _mc_helper(m, a, b, macro_avg, return_type) .* level_w
-=======
                             average::NoAvg, return_type::Type{Vec})
     level_w = _class_w(m.labels, class_w)
     return _mc_helper(m, a, b, no_avg, return_type) .* level_w
@@ -1683,34 +1375,26 @@
 
 @inline function _mc_helper(m::CM, a::Vec{<:Real}, b::Vec{<:Real},
                             class_w::AbstractDict{<:Any, <:Real},
-                            average::MacroAvg, return_type::Type{U}) where U
-    return _mean(_mc_helper(m, a, b, no_avg, Vec) .* level_w)
->>>>>>> 7dd08a1c
+                            average::MacroAvg, return_type::Type{Vec})
+    return _mean(_mc_helper(m, a, b, class_w, no_avg, return_type))
+end
+
+@inline function _mc_helper(m::CM, a::Vec{<:Real}, b::Vec{<:Real},
+                            class_w::AbstractDict{<:Any, <:Real},
+                            average::MicroAvg, return_type)
+    @warn W_PROMOTE_WARN
+    return _mc_helper(m, a, b, class_w, macro_avg, Vec)
 end
 
 @inline function _mc_helper_b(m::CM, helper_name,
                               class_w::AbstractDict{<:Any, <:Real},
-<<<<<<< HEAD
-                              average::MacroAvg, return_type::Type{Vec})
-    level_w = _class_w(m.labels, class_w)
-    return (1 .- helper_name(m, macro_avg, return_type)) .* level_w
-=======
                               average::NoAvg, return_type::Type{Vec})
     level_w = _class_w(m.labels, class_w)
     return (1 .- helper_name(m, no_avg, return_type)) .* level_w
->>>>>>> 7dd08a1c
 end
 
 @inline function _mc_helper_b(m::CM, helper_name,
                               class_w::AbstractDict{<:Any, <:Real},
-<<<<<<< HEAD
-                              average::MacroAvg, return_type::Type{LittleDict})
-    level_w = _class_w(m.labels, class_w)
-    return LittleDict(m.labels, (1 .- helper_name(m, macro_avg, Vec)) .* level_w)
-end
-
-@inline function _mc_helper_b(m::CM, helper_name, average::MacroAvg,
-=======
                               average::NoAvg, return_type::Type{LittleDict})
     level_w = _class_w(m.labels, class_w)
     return LittleDict(m.labels, ((1 .- helper_name(m, no_avg, Vec)) .* level_w))
@@ -1718,48 +1402,39 @@
 
 @inline function _mc_helper_b(m::CM, helper_name,
                               class_w::AbstractDict{<:Any, <:Real},
-                              average::MacroAvg, return_type::Type{U}) where U
+                              average::MacroAvg, return_type)
     return _mean(_mc_helper_b(m, helper_name, class_w, no_avg, Vec))
 end
 
+@inline function _mc_helper_b(m::CM, helper_name,
+                              class_w::AbstractDict{<:Any, <:Real},
+                              average::MicroAvg, return_type)
+    @warn W_PROMOTE_WARN
+    return _mc_helper_b(m, helper_name, class_w, macro_avg, Vec)
+end
+
 @inline function _mc_helper_b(m::CM, helper_name, average::NoAvg,
->>>>>>> 7dd08a1c
                               return_type::Type{LittleDict})
     return LittleDict(m.labels, 1.0 .- helper_name(m, average, Vec))
 end
 
-<<<<<<< HEAD
-@inline function _mc_helper_b(m::CM, helper_name, average::MicroAvg,
-                              return_type::Type{LittleDict})
-    return 1.0 .- helper_name(m, average, Vec)
-end
-
-@inline function _mc_helper_b(m::CM, helper_name, average::A,
-                              return_type::Type{Vec}) where A
-=======
 @inline function _mc_helper_b(m::CM, helper_name, average::NoAvg,
                               return_type::Type{Vec})
     return 1.0 .- helper_name(m, average, Vec)
 end
 
 @inline function _mc_helper_b(m::CM, helper_name, average::MacroAvg,
-                              return_type::Type{U}) where U
+                              return_type)
     return 1.0 .- helper_name(m, average, Vec)
 end
 
 @inline function _mc_helper_b(m::CM, helper_name, average::MicroAvg,
-                              return_type::Type{U}) where U
->>>>>>> 7dd08a1c
+                              return_type)
     return 1.0 .- helper_name(m, average, Vec)
 end
 
 @inline function _mc_helper(m::CM, a::Vec{<:Real}, b::Vec{<:Real},
                             class_w::AbstractDict{<:Any, <:Real},
-<<<<<<< HEAD
-                            average::MacroAvg, return_type::Type{LittleDict})
-    level_w = _class_w(m.labels, class_w)
-    return LittleDict(m.labels, _mc_helper(m, a, b, class_w, macro_avg, Vec))
-=======
                             average::NoAvg, return_type::Type{LittleDict})
     level_w = _class_w(m.labels, class_w)
     return LittleDict(m.labels, _mc_helper(m, a, b, class_w, no_avg, Vec))
@@ -1769,41 +1444,22 @@
                             class_w::AbstractDict{<:Any, <:Real},
                             average::MacroAvg, return_type::Type{U}) where U
     return _mean(_mc_helper(m, a, b, class_w, no_avg, Vec))
->>>>>>> 7dd08a1c
 end
 
 @inline function _mc_helper(m::CM, a::Vec{<:Real}, b::Vec{<:Real},
                             class_w::AbstractDict{<:Any, <:Real},
                             average::MicroAvg, return_type::Type{U}) where U
     @warn W_PROMOTE_WARN
-<<<<<<< HEAD
     return _mc_helper(m, a, b, class_w, macro_avg, return_type)
-end
-
-function _mtpr(m::CM, average::A, return_type::Type{U}) where {A, U}
-    mtp_val, mfn_val = mtp(m), mfn(m)
-    _mc_helper(m, mtp_val, mfn_val, average, return_type)
-=======
-    return _mc_helper(m, a, b, class_w, no_avg, return_type)
 end
 
 function _mtpr(m::CM, average::A, return_type::Type{U}) where {A, U}
     mtp_val, mfn_val = _mtp_vec(m), _mfn_vec(m)
     return _mc_helper(m, mtp_val, mfn_val, average, return_type)
->>>>>>> 7dd08a1c
 end
 
 function _mtpr(m::CM, class_w::AbstractDict{<:Any, <:Real}, average::A,
                return_type::Type{U}) where {A, U}
-<<<<<<< HEAD
-    mtp_val, mfn_val = mtp(m), mfn(m)
-    _mc_helper(m, mtp_val, mfn_val, class_w, average, return_type)
-end
-
-function _mtnr(m::CM, average::A, return_type::Type{U}) where {A, U}
-    mtn_val, mfp_val = mtn(m), mfp(m)
-    _mc_helper(m, mtn_val, mfp_val, average, return_type)
-=======
     mtp_val, mfn_val = _mtp_vec(m), _mfn_vec(m)
     return _mc_helper(m, mtp_val, mfn_val, class_w, average, return_type)
 end
@@ -1811,26 +1467,17 @@
 function _mtnr(m::CM, average::A, return_type::Type{U}) where {A, U}
     mtn_val, mfp_val = _mtn_vec(m), _mfp_vec(m)
     return _mc_helper(m, mtn_val, mfp_val, average, return_type)
->>>>>>> 7dd08a1c
 end
 
 function _mtnr(m::CM, class_w::AbstractDict{<:Any, <:Real}, average::A,
                return_type::Type{U}) where {A, U}
-<<<<<<< HEAD
-    mtn_val, mfp_val = mtn(m), mfp(m)
-    _mc_helper(m, mtn_val, mfp_val, class_w, average, return_type)
-=======
     mtn_val, mfp_val = _mtn_vec(m), _mfp_vec(m)
     return _mc_helper(m, mtn_val, mfp_val, class_w, average, return_type)
->>>>>>> 7dd08a1c
 end
 
 _mfpr(m::CM, average::A, return_type::Type{U}) where {A, U} =
     _mc_helper_b(m, _mtnr, average, return_type)
-<<<<<<< HEAD
-=======
-
->>>>>>> 7dd08a1c
+
 function _mfpr(m::CM, class_w::AbstractDict{<:Any, <:Real}, average::A,
                return_type::Type{U}) where {A, U}
     return _mc_helper_b(m, _mtnr, class_w, average, return_type)
@@ -1845,26 +1492,12 @@
 end
 
 function _mfdr(m::CM, average::A, return_type::Type{U}) where {A, U}
-<<<<<<< HEAD
-    mfp_val, mtp_val = mfp(m), mtp(m)
-    _mc_helper(m, mfp_val, mtp_val, average, return_type)
-=======
     mfp_val, mtp_val = _mfp_vec(m), _mtp_vec(m)
     return _mc_helper(m, mfp_val, mtp_val, average, return_type)
->>>>>>> 7dd08a1c
 end
 
 function _mfdr(m::CM, class_w::AbstractDict{<:Any, <:Real}, average::A,
                return_type::Type{U}) where {A, U}
-<<<<<<< HEAD
-    mfp_val, mtp_val = mfp(m), mtp(m)
-    _mc_helper(m, mfp_val, mtp_val, class_w, average, return_type)
-end
-
-function _mnpv(m::CM, average::A, return_type::Type{U}) where {A, U}
-    mtn_val, mfn_val = mtn(m), mfn(m)
-    _mc_helper(m, mtn_val, mfn_val, average, return_type)
-=======
     mfp_val, mtp_val = _mfp_vec(m), _mtp_vec(m)
     return _mc_helper(m, mfp_val, mtp_val, class_w, average, return_type)
 end
@@ -1872,95 +1505,51 @@
 function _mnpv(m::CM, average::A, return_type::Type{U}) where {A, U}
     mtn_val, mfn_val = _mtn_vec(m), _mfn_vec(m)
     return _mc_helper(m, mtn_val, mfn_val, average, return_type)
->>>>>>> 7dd08a1c
 end
 
 function _mnpv(m::CM, class_w::AbstractDict{<:Any, <:Real}, average::A,
                return_type::Type{U}) where {A, U}
-<<<<<<< HEAD
-    mtn_val, mfn_val = mtn(m), mfn(m)
-    _mc_helper(m, mtn_val, mfn_val, class_w, average, return_type)
-=======
     mtn_val, mfn_val = _mtn_vec(m), _mfn_vec(m)
     return _mc_helper(m, mtn_val, mfn_val, class_w, average, return_type)
->>>>>>> 7dd08a1c
 end
 
 ## CALLABLES ON MULTICLASS CONFUSION MATRIX
 
-<<<<<<< HEAD
-(::MulticlassTruePositive)(m::CM{N}) where N  = _mtp(m)
-(::MulticlassTrueNegative)(m::CM{N}) where N  = _mtn(m)
-(::MulticlassFalsePositive)(m::CM{N}) where N = _mfp(m)
-(::MulticlassFalseNegative)(m::CM{N}) where N = _mfn(m)
-=======
 (p::MulticlassTruePositive)(m::CM)  = _mtp(m, p.return_type)
 (n::MulticlassTrueNegative)(m::CM)  = _mtn(m, n.return_type)
 (p::MulticlassFalsePositive)(m::CM) = _mfp(m, p.return_type)
 (n::MulticlassFalseNegative)(m::CM) = _mfn(m, n.return_type)
->>>>>>> 7dd08a1c
 
 (r::MTPR)(m::CM) = _mtpr(m, r.average, r.return_type)
-(r::MTPR)(m::CM, w::AbstractDict{<:Any, <:Real}) = _mtpr(m, w, r.average, r.return_type)
+(r::MTPR)(m::CM, w::AbstractDict{<:Any, <:Real}) =
+    _mtpr(m, w, r.average, r.return_type)
 
 (r::MTNR)(m::CM) = _mtnr(m, r.average, r.return_type)
-(r::MTNR)(m::CM, w::AbstractDict{<:Any, <:Real}) = _mtnr(m, w, r.average, r.return_type)
+(r::MTNR)(m::CM, w::AbstractDict{<:Any, <:Real}) =
+    _mtnr(m, w, r.average, r.return_type)
 
 (r::MFPR)(m::CM) = _mfpr(m, r.average, r.return_type)
-(r::MFPR)(m::CM, w::AbstractDict{<:Any, <:Real}) = _mfpr(m, w, r.average, r.return_type)
+(r::MFPR)(m::CM, w::AbstractDict{<:Any, <:Real}) =
+    _mfpr(m, w, r.average, r.return_type)
 
 (r::MFNR)(m::CM) = _mfnr(m, r.average, r.return_type)
-(r::MFNR)(m::CM, w::AbstractDict{<:Any, <:Real}) = _mfnr(m, w, r.average, r.return_type)
+(r::MFNR)(m::CM, w::AbstractDict{<:Any, <:Real}) =
+    _mfnr(m, w, r.average, r.return_type)
 
 (r::MFDR)(m::CM) = _mfdr(m, r.average, r.return_type)
-(r::MFDR)(m::CM, w::AbstractDict{<:Any, <:Real}) = _mfdr(m, w, r.average, r.return_type)
+(r::MFDR)(m::CM, w::AbstractDict{<:Any, <:Real}) =
+    _mfdr(m, w, r.average, r.return_type)
 
 (v::MNPV)(m::CM) = _mnpv(m, v.average, v.return_type)
-(v::MNPV)(m::CM, w::AbstractDict{<:Any, <:Real}) = _mnpv(m, w, v.average, v.return_type)
-
-(p::MulticlassPrecision)(m::CM) = _mc_helper_b(m, _mfdr, p.average, p.return_type)
+(v::MNPV)(m::CM, w::AbstractDict{<:Any, <:Real}) =
+    _mnpv(m, w, v.average, v.return_type)
+
+(p::MulticlassPrecision)(m::CM) =
+    _mc_helper_b(m, _mfdr, p.average, p.return_type)
 function (p::MulticlassPrecision)(m::CM, class_w::AbstractDict{<:Any, <:Real})
     return _mc_helper_b(m, _mfdr, class_w, p.average, p.return_type)
 end
 
-<<<<<<< HEAD
-@inline function _fs_helper(m::CM, β::Real, rec::Real, prec::Real,
-                            average::MicroAvg, return_type::Type{U}) where U
-    β2 = β^2
-    return (1 + β2) * (prec * rec) / (β* prec + rec)
-end
-
-@inline function _fs_helper(m::CM, β::Real, rec::Vec{<:Real}, prec::Vec{<:Real},
-                    average::MacroAvg, return_type::Type{LittleDict})
-    β2 = β^2
-    return LittleDict(m.labels, (1 + β2) .* (prec .* rec) ./ (β2 .* prec .+ rec))
-end
-
-@inline function _fs_helper(m::CM, β::Real, rec::Vec{<:Real}, prec::Vec{<:Real},
-                    average::MacroAvg, return_type::Type{Vec})
-    β2 = β^2
-    return (1 + β2) .* (prec .* rec) ./ (β2 .* prec .+ rec)
-end
-
-function (f::MulticlassFScore)(m::CM)
-    rec  = MulticlassRecall(; average=f.average, return_type=Vec)(m)
-    if f.average == micro_avg
-        f.β == 1.0 && return rec
-        return _fs_helper(m, f.β, rec, rec, f.average, f.return_type)
-    end
-    prec = MulticlassPrecision(; average=f.average, return_type=Vec)(m)
-    return _fs_helper(m, f.β, rec, prec, f.average, f.return_type)
-end
-
-@inline function _fs_helper(m::CM, w::AbstractDict{<:Real, <:Real}, β::Real,
-                            average::MicroAvg, return_type::Type{U}) where U
-    @warn W_PROMOTE_WARN
-    _fs_helper(m, w, β, macro_avg, return_type)
-end
-
-@inline function _fs_helper(m::CM, w::AbstractDict{<:Real, <:Real}, β::Real,
-                    average::MacroAvg, return_type::Type{LittleDict})
-=======
 @inline function _fs_helper(m::CM, β::Real, rec::Vec{<:Real}, prec::Vec{<:Real},
                     average::NoAvg, return_type::Type{LittleDict})
     β2 = β^2
@@ -1997,26 +1586,21 @@
 
 @inline function _fs_helper(m::CM, w::AbstractDict{<:Any, <:Real}, β::Real,
                     average::NoAvg, return_type::Type{LittleDict})
->>>>>>> 7dd08a1c
     level_w = _class_w(m.labels, w)
-    return LittleDict(m.labels, MulticlassFScore(β=β, return_type=Vec)(m) .* level_w)
-end
-
-<<<<<<< HEAD
-@inline function _fs_helper(m::CM, w::AbstractDict{<:Real, <:Real}, β::Real,
-                    average::MacroAvg, return_type::Type{Vec})
-=======
+    return LittleDict(m.labels,
+                      MulticlassFScore(β=β,
+                                       average=no_avg,
+                                       return_type=Vec)(m) .* level_w)
+end
+
 @inline function _fs_helper(m::CM, w::AbstractDict{<:Any, <:Real}, β::Real,
                     average::NoAvg, return_type::Type{Vec})
->>>>>>> 7dd08a1c
     level_w = _class_w(m.labels, w)
-    return MulticlassFScore(β=β, return_type=Vec)(m) .* level_w
-end
-
-<<<<<<< HEAD
-function (f::MulticlassFScore)(m::CM, class_w::AbstractDict{<:Any, <:Real})
-    _fs_helper(m, class_w, f.β, f.average, f.return_type)
-=======
+    return MulticlassFScore(β=β,
+                            average=no_avg,
+                            return_type=Vec)(m) .* level_w
+end
+
 @inline function _fs_helper(m::CM, w::AbstractDict{<:Any, <:Real}, β::Real,
                             average::MacroAvg, return_type::Type{U}) where U
     return _mean(_fs_helper(m, w, β, no_avg, Vec))
@@ -2025,37 +1609,27 @@
 @inline function _fs_helper(m::CM, w::AbstractDict{<:Any, <:Real}, β::Real,
                             average::MicroAvg, return_type::Type{U}) where U
     @warn W_PROMOTE_WARN
-    return _fs_helper(m, w, β, no_avg, return_type)
+    return _fs_helper(m, w, β, macro_avg, return_type)
 end
 
 function (f::MulticlassFScore)(m::CM, class_w::AbstractDict{<:Any, <:Real})
     return _fs_helper(m, class_w, f.β, f.average, f.return_type)
->>>>>>> 7dd08a1c
 end
 
 ## Callables on vectors
 
 for M in (MulticlassTruePositive, MulticlassTrueNegative,
           MulticlassFalsePositive, MulticlassFalseNegative)
-<<<<<<< HEAD
-    (m::M)(ŷ, y) = confmat(ŷ, y, warn=false) |> m
-=======
     (m::M)(ŷ, y) = m(confmat(ŷ, y, warn=false))
->>>>>>> 7dd08a1c
-end
-
-for M in (MTPR, MTNR, MFPR, MFNR, MFDR, MulticlassPrecision, MNPV)
+end
+
+for M in (MTPR, MTNR, MFPR, MFNR, MFDR, MulticlassPrecision, MNPV,
+          MulticlassFScore)
     @eval (m::$M)(ŷ, y) = m(confmat(ŷ, y, warn=false))
     @eval (m::$M)(ŷ, y, class_w::AbstractDict{<:Any, <:Real}) =
                           m(confmat(ŷ, y, warn=false), class_w)
 end
 
-(m::MulticlassFScore)(ŷ, y) where β =
-    MulticlassFScore(; average=m.average,
-                     return_type=m.return_type)(confmat(ŷ, y, warn=false))
-(m::MulticlassFScore)(ŷ, y, class_w::AbstractDict{<:Any, <:Real}) where β =
-    MulticlassFScore(; average=m.average,
-                     return_type=m.return_type)(confmat(ŷ, y, warn=false), class_w)
 
 ## ROC COMPUTATION
 
