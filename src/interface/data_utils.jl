--- conflicted
+++ resolved
@@ -9,27 +9,6 @@
 MMI.matrix(::FI, ::Val{:table}, X; kw...) = Tables.matrix(X; kw...)
 
 # ------------------------------------------------------------------------
-<<<<<<< HEAD
-# `int`
-function MMI.int(::FI, x)
-    throw(
-        DomainError(x, "Can only convert categorical elements to integers.")
-    )
-end
-
-MMI.int(::FI, x::Missing) = missing
-MMI.int(::FI, x::AbstractArray) = int.(x)
-
-# first line is no good because it promotes type to larger integer type:
-# MMI.int(::FI, x::CategoricalValue) = CategoricalArrays.levelcode(x)
-MMI.int(::FI, x::CategoricalValue) = CategoricalArrays.refcode(x)
-
-# ------------------------------------------------------------------------
-# `classes`
-MMI.classes(::FI, p::CategoricalPool) = [p[i] for i in 1:length(p)]
-MMI.classes(::FI, x::CategoricalValue) = classes(CategoricalArrays.pool(x))
-MMI.classes(::FI, v::CategoricalArray) = classes(CategoricalArrays.pool(v))
-=======
 # int
 
 MMI.int(::FI, x; args...) = CategoricalDistributions.int(x; args...)
@@ -38,7 +17,6 @@
 # classes
 
 MMI.classes(::FI, x) = CategoricalDistributions.classes(x)
->>>>>>> 3676ea31
 
 # ------------------------------------------------------------------------
 # `schema`
@@ -46,24 +24,9 @@
 MMI.schema(::FI, ::Val{:other}, X; kw...) = nothing
 
 # ------------------------------------------------------------------------
-<<<<<<< HEAD
-# `decoder`
-struct CategoricalDecoder{V,R}
-    classes::CategoricalVector{V, R, V, CategoricalValue{V,R}, Union{}}
-end
-
-MMI.decoder(::FI, x) = CategoricalDecoder(classes(x))
-
-function (d::CategoricalDecoder{V,R})(i::Integer) where {V,R}
-    return CategoricalValue{V,R}(d.classes[i])
-end
-
-(d::CategoricalDecoder)(a::AbstractArray{<:Integer}) = d.(a)
-=======
 # decoder
 
 MMI.decoder(::FI, x) = CategoricalDistributions.decoder(x)
->>>>>>> 3676ea31
 
 # ------------------------------------------------------------------------
 # `table`
@@ -95,10 +58,6 @@
     if Tables.rowaccess(X)
         rows = Tables.rows(X)
         return _nrows_rat(Base.IteratorSize(typeof(rows)), rows)
-<<<<<<< HEAD
-=======
-
->>>>>>> 3676ea31
     else
         cols = Tables.columns(X)
         return _nrows_cat(cols)
@@ -164,9 +123,5 @@
 # ----------------------------------------------------------------
 # univariate finite
 
-<<<<<<< HEAD
-# see src/univariate_finite/
-=======
 MMI.UnivariateFinite(::FI, b...; kwargs...) =
-    CategoricalDistributions.UnivariateFinite(b...; kwargs...)
->>>>>>> 3676ea31
+    CategoricalDistributions.UnivariateFinite(b...; kwargs...)