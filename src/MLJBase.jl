module MLJBase 

# ===================================================================
# IMPORTS

using Reexport
import Base: ==, precision, getindex, setindex!
import Base.+, Base.*, Base./

# Scitype
using ScientificTypes

# Traits for models and measures (which are being overloaded):
using StatisticalTraits

for trait in StatisticalTraits.TRAITS
    eval(:(import StatisticalTraits.$trait))
end

import LearnAPI
import StatisticalTraits.snakecase
import StatisticalTraits.info

# Interface

# HACK: When https://github.com/JuliaAI/MLJModelInterface.jl/issues/124 and
# https://github.com/JuliaAI/MLJModelInterface.jl/issues/131 is resolved:
# Uncomment next line and delete "Hack Block"
# using MLJModelInterface
#####################
# Hack Block begins #
#####################
exported_names(m::Module) =
    filter!(x -> Base.isexported(m, x),
            Base.names(m; all=true, imported=true))
import MLJModelInterface
for name in exported_names(MLJModelInterface)
    name in [
        :UnivariateFinite,
        :augmented_transform,
        :info,
        :scitype # Needed to avoid clashing with `ScientificTypes.scitype`
    ] && continue
    quote
        import MLJModelInterface.$name
    end |> eval
end
###################
# Hack Block ends #
###################
import MLJModelInterface: ProbabilisticDetector, DeterministicDetector
import MLJModelInterface: fit, update, update_data, transform,
    inverse_transform, fitted_params, predict, predict_mode,
    predict_mean, predict_median, predict_joint,
    evaluate, clean!, is_same_except,
    save, restore, is_same_except, istransparent,
    params, training_losses, feature_importances

# Macros
using Parameters

# Containers & data manipulation
using Serialization
using Tables
import PrettyTables
using DelimitedFiles
using OrderedCollections
using CategoricalArrays
import CategoricalArrays.DataAPI.unwrap
import InvertedIndices: Not
import Dates

# Distributed computing
using Distributed
using ComputationalResources
import ComputationalResources: CPU1, CPUProcesses, CPUThreads

using ProgressMeter
import .Threads

# Operations & extensions
<<<<<<< HEAD
=======
import LossFunctions
import LossFunctions.Traits
>>>>>>> c6dddce5
import StatsBase
import StatsBase: fit!, mode, countmap
import Missings: levels
using Missings
import Distributions
using CategoricalDistributions
import Distributions: pdf, logpdf, sampler
const Dist = Distributions

# Measures
import StatisticalMeasuresBase

# from Standard Library:
using Statistics, LinearAlgebra, Random, InteractiveUtils

# ===================================================================
## CONSTANTS

# for variable global constants, see src/init.jl

const PREDICT_OPERATIONS = (:predict,
                            :predict_mean,
                            :predict_mode,
                            :predict_median,
                            :predict_joint)

const OPERATIONS = (PREDICT_OPERATIONS..., :transform, :inverse_transform)

# the directory containing this file: (.../src/)
const MODULE_DIR = dirname(@__FILE__)

# horizontal space for field names in `MLJType` object display:
const COLUMN_WIDTH = 24
# how deep to display fields of `MLJType` objects:
const DEFAULT_SHOW_DEPTH = 0
const DEFAULT_AS_CONSTRUCTED_SHOW_DEPTH = 2
const INDENT = 2

const Arr = AbstractArray
const Vec = AbstractVector

# Note the following are existential (union) types. In particular,
# ArrMissing{Integer} is not the same as Arr{Union{Missing,Integer}},
# etc.
const ArrMissing{T,N} = Arr{<:Union{Missing,T},N}
const VecMissing{T} = ArrMissing{T,1}
const CatArrMissing{T,N} = ArrMissing{CategoricalValue{T},N}

const MMI = MLJModelInterface
const FI  = MLJModelInterface.FullInterface

# ===================================================================
# Computational Resource
# default_resource allows to switch the mode of parallelization

default_resource()    = DEFAULT_RESOURCE[]
default_resource(res) = (DEFAULT_RESOURCE[] = res;)

# ===================================================================
# Includes

include("init.jl")
include("utilities.jl")
include("show.jl")
include("interface/data_utils.jl")
include("interface/model_api.jl")

include("models.jl")
include("sources.jl")
include("machines.jl")

include("composition/deprecated_abstract_types.jl")
include("composition/learning_networks/nodes.jl")
include("composition/learning_networks/inspection.jl")
include("composition/learning_networks/signatures.jl")
include("composition/learning_networks/deprecated_machines.jl")
include("composition/learning_networks/replace.jl")

include("composition/models/deprecated_pipelines.jl")
include("composition/models/deprecated_methods.jl")
include("composition/models/network_composite_types.jl")
include("composition/models/network_composite.jl")
include("composition/models/deprecated_from_network.jl")
include("composition/models/inspection.jl")
include("composition/models/pipelines.jl")
include("composition/models/transformed_target_model.jl")

include("operations.jl")
include("resampling.jl")

include("hyperparam/one_dimensional_ranges.jl")
include("hyperparam/one_dimensional_range_methods.jl")

include("data/data.jl")
include("data/datasets.jl")
include("data/datasets_synthetic.jl")

include("default_measures.jl")

include("composition/models/stacking.jl")

const EXTENDED_ABSTRACT_MODEL_TYPES = vcat(
    MLJBase.MLJModelInterface.ABSTRACT_MODEL_SUBTYPES,
    MLJBase.NETWORK_COMPOSITE_TYPES, # src/composition/models/network_composite_types.jl
    MLJBase.COMPOSITE_TYPES, # src/composition/abstract_types.jl
    MLJBase.SURROGATE_TYPES, # src/composition/abstract_types.jl
    [:MLJType, :Model, :NetworkComposite, :Surrogate, :Composite],
)

# ===================================================================
## EXPORTS

# -------------------------------------------------------------------
# re-exports from MLJModelInterface, ScientificTypes
# NOTE: MLJBase does **not** re-export UnivariateFinite to avoid
# ambiguities between the raw constructor (MLJBase.UnivariateFinite)
# and the general method (MLJModelInterface.UnivariateFinite)

# traits for measures and models:
using StatisticalTraits

for trait in StatisticalTraits.TRAITS
    eval(:(export $trait))
end

export implemented_methods # defined here and not in StatisticalTraits

export UnivariateFinite

# MLJType equality
export is_same_except

# model constructor + metadata
export @mlj_model, metadata_pkg, metadata_model

# model api
export fit, update, update_data, transform, inverse_transform,
    fitted_params, predict, predict_mode, predict_mean,
    predict_median, predict_joint,
    evaluate, clean!, training_losses, feature_importances

# data operations
export matrix, int, classes, decoder, table,
    nrows, selectrows, selectcols, select

# re-export from ComputationalResources.jl:
export CPU1, CPUProcesses, CPUThreads

# re-exports from ScientificTypes
export Unknown, Known, Finite, Infinite,
    OrderedFactor, Multiclass, Count, Continuous, Textual,
    Binary, ColorImage, GrayImage, Image, Table

export scitype, scitype_union, elscitype, nonmissing
export coerce, coerce!, autotype, schema, info

# re-exports from CategoricalDistributions:
export UnivariateFiniteArray, UnivariateFiniteVector

# -----------------------------------------------------------------------
# re-export from MLJModelInterface.jl

#abstract model types defined in MLJModelInterface.jl and extended here:
for T in EXTENDED_ABSTRACT_MODEL_TYPES
    @eval(export $T)
end

export params

# -------------------------------------------------------------------
# exports from this module, MLJBase

# computational_resources.jl:
export default_resource

# one_dimensional_ranges.jl:
export ParamRange, NumericRange, NominalRange, iterator, scale

# data.jl:
export partition, unpack, complement, restrict, corestrict

# utilities.jl:
export flat_values, recursive_setproperty!,
    recursive_getproperty, pretty, unwind

# show.jl
export HANDLE_GIVEN_ID, @more, @constant, color_on, color_off

# datasets.jl:
export load_boston, load_ames, load_iris, load_sunspots,
    load_reduced_ames, load_crabs, load_smarket,
    @load_boston, @load_ames, @load_iris, @load_sunspots,
    @load_reduced_ames, @load_crabs, @load_smarket

# sources.jl:
export source, Source, CallableReturning

# machines.jl:
export machine, Machine, fit!, report, fit_only!, default_scitype_check_level,
    serializable, last_model, restore!

# datasets_synthetics.jl
export make_blobs, make_moons, make_circles, make_regression

# composition (surrogates and composites are exported in composition):
export machines, sources, @from_network, @pipeline, Stack,
    glb, @tuple, node, @node, sources, origins, return!,
    nrows_at_source, machine, rebind!, nodes, freeze!, thaw!,
    Node, AbstractNode, Pipeline,
    ProbabilisticPipeline, DeterministicPipeline, UnsupervisedPipeline,
    StaticPipeline, IntervalPipeline

export TransformedTargetModel

# resampling.jl:
export ResamplingStrategy, Holdout, CV, StratifiedCV, TimeSeriesCV,
    evaluate!, Resampler, PerformanceEvaluation

# `MLJType` and the abstract `Model` subtypes are exported from within
# src/composition/abstract_types.jl

# -------------------------------------------------------------------
# exports from MLJBase specific to measures

# measure/measures.jl (excluding traits):
export default_measure

# -------------------------------------------------------------------
# re-export from Random, StatsBase, Statistics, Distributions,
# OrderedCollections, CategoricalArrays, InvertedIndices:
export pdf, sampler, mode, median, mean, shuffle!, categorical, shuffle,
   levels, levels!, std, Not, support, logpdf, LittleDict

# for julia < 1.9
if !isdefined(Base, :get_extension)
    include(joinpath("..","ext", "DefaultMeasuresExt.jl"))
    @reexport using .DefaultMeasuresExt.StatisticalMeasures
end

end # module<|MERGE_RESOLUTION|>--- conflicted
+++ resolved
@@ -1,4 +1,4 @@
-module MLJBase 
+module MLJBase
 
 # ===================================================================
 # IMPORTS
@@ -79,11 +79,6 @@
 import .Threads
 
 # Operations & extensions
-<<<<<<< HEAD
-=======
-import LossFunctions
-import LossFunctions.Traits
->>>>>>> c6dddce5
 import StatsBase
 import StatsBase: fit!, mode, countmap
 import Missings: levels
