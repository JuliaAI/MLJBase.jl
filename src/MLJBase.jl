module MLJBase

# ===================================================================
# IMPORTS

import Base: ==, precision, getindex, setindex!
import Base.+, Base.*

# Scitype
import ScientificTypes.ScientificTypesBase: TRAIT_FUNCTION_GIVEN_NAME
using ScientificTypes

# Traits for models and measures (which are being overloaded):
using StatisticalTraits
for trait in StatisticalTraits.TRAITS
    eval(:(import StatisticalTraits.$trait))
end
import Base.instances # considered a trait for measures
import StatisticalTraits.snakecase

# Interface
using MLJModelInterface
import MLJModelInterface: fit, update, update_data, transform,
    inverse_transform, fitted_params, predict, predict_mode,
    predict_mean, predict_median, predict_joint,
    evaluate, clean!, is_same_except,
    save, restore, is_same_except, istransparent,
    params, training_losses

# Macros
using Parameters

# Containers & data manipulation
using Tables
import PrettyTables
using DelimitedFiles
using OrderedCollections
using CategoricalArrays
import CategoricalArrays.DataAPI.unwrap
import InvertedIndices: Not
import Dates

# Distributed computing
using Distributed
using ComputationalResources
import ComputationalResources: CPU1, CPUProcesses, CPUThreads

using ProgressMeter
import .Threads

# Operations & extensions
import LossFunctions
import StatsBase
import StatsBase: fit!, mode, countmap
import Missings: levels
using Missings
import Distributions
import Distributions: pdf, logpdf, sampler
const Dist = Distributions

# from Standard Library:
using Statistics, LinearAlgebra, Random, InteractiveUtils


# ===================================================================
## EXPORTS

# -------------------------------------------------------------------
# re-exports from MLJModelInterface, ScientificTypes
# NOTE: MLJBase does **not** re-export UnivariateFinite to avoid
# ambiguities between the raw constructor (MLJBase.UnivariateFinite)
# and the general method (MLJModelInterface.UnivariateFinite)

# traits for measures and models:
using StatisticalTraits
for trait in StatisticalTraits.TRAITS
    eval(:(export $trait))
end
export implemented_methods # defined here and not in StatisticalTraits

export UnivariateFinite

# MLJType equality
export is_same_except

# model constructor + metadata
export @mlj_model, metadata_pkg, metadata_model

# model api
export fit, update, update_data, transform, inverse_transform,
    fitted_params, predict, predict_mode, predict_mean,
    predict_median, predict_joint,
    evaluate, clean!, training_losses

# data operations
export matrix, int, classes, decoder, table,
    nrows, selectrows, selectcols, select

# re-export from ComputationalResources.jl:
export CPU1, CPUProcesses, CPUThreads

# re-exports from ScientificTypes
export Unknown, Known, Finite, Infinite,
    OrderedFactor, Multiclass, Count, Continuous, Textual,
    Binary, ColorImage, GrayImage, Image, Table
export scitype, scitype_union, elscitype, nonmissing, trait
export coerce, coerce!, autotype, schema, info

# -------------------------------------------------------------------
# exports from this module, MLJBase

# computational_resources.jl:
export default_resource

# one_dimensional_ranges.jl:
export ParamRange, NumericRange, NominalRange, iterator, scale

# parameter_inspection.jl:
export params # note this is *not* an extension of StatsBase.params

# data.jl:
export partition, unpack, complement, restrict, corestrict

# utilities.jl:
export flat_values, recursive_setproperty!,
       recursive_getproperty, pretty, unwind

# show.jl
export HANDLE_GIVEN_ID, @more, @constant, @bind, color_on, color_off

# univariate_finite/
export average, UnivariateFiniteArray, UnivariateFiniteVector

# datasets.jl:
export load_boston, load_ames, load_iris, load_sunspots,
       load_reduced_ames, load_crabs, load_smarket,
       @load_boston, @load_ames, @load_iris, @load_sunspots,
       @load_reduced_ames, @load_crabs, @load_smarket

# sources.jl:
export source, Source, CallableReturning

# machines.jl:
export machine, Machine, fit!, report, fit_only!

# datasets_synthetics.jl
export make_blobs, make_moons, make_circles, make_regression

# composition (surrogates and composites are exported in composition):
export machines, sources, @from_network, @pipeline, Stack,
    glb, @tuple, node, @node, sources, origins, return!,
    nrows_at_source, machine, rebind!, nodes, freeze!, thaw!,
<<<<<<< HEAD
    Node, AbstractNode, Pipeline
=======
    Node, AbstractNode, Pipeline,
    ProbabilisticPipeline, DeterministicPipeline, UnsupervisedPipeline,
    StaticPipeline, IntervalPipeline
>>>>>>> 652c7348

# aliases to the above,  kept for backwards compatibility:
export  DeterministicNetwork, ProbabilisticNetwork, UnsupervisedNetwork

# resampling.jl:
export ResamplingStrategy, Holdout, CV, StratifiedCV, TimeSeriesCV,
       evaluate!, Resampler, PerformanceEvaluation

# -------------------------------------------------------------------
# exports from MLJBase specific to Measure (these may go in their
# specific MLJMeasureInterface package in some future)

# `MLJType` and the abstract `Model` subtypes are exported from within
# src/composition/abstract_types.jl

# measures/registry.jl:
export measures, metadata_measure

# measure/measures.jl (excluding traits):
export aggregate, default_measure, value, skipinvalid

# measures/probabilistic:
export cross_entropy, BrierScore, brier_score,
    BrierLoss, brier_loss,
    LogLoss, log_loss, LogScore, log_score,
    SphericalScore, spherical_score,
    auc, area_under_curve, roc_curve, roc

# measures/continuous.jl:
export mav, mae, mape, rms, rmsl, rmslp1, rmsp, l1, l2, log_cosh,
    MAV, MAE, MeanAbsoluteError, mean_absolute_error, mean_absolute_value,
    LPLoss, RootMeanSquaredProportionalError, RMSP,
    RMS, rmse, RootMeanSquaredError, root_mean_squared_error,
    RootMeanSquaredLogError, RMSL, root_mean_squared_log_error, rmsl, rmsle,
    RootMeanSquaredLogProportionalError, rmsl1, RMSLP,
    MAPE, MeanAbsoluteProportionalError, log_cosh_loss, LogCosh, LogCoshLoss

# measures/confusion_matrix.jl:
export confusion_matrix, confmat, ConfusionMatrix

# measures/finite.jl:
export misclassification_rate, mcr, accuracy,
    balanced_accuracy, bacc, bac, BalancedAccuracy,
    matthews_correlation, mcc, MCC, AUC, AreaUnderCurve,
    MisclassificationRate, Accuracy, MCR, BACC, BAC,
    MatthewsCorrelation

# measures/finite.jl -- OrderedFactor{2} (order dependent):
export TruePositive, TrueNegative, FalsePositive, FalseNegative,
    TruePositiveRate, TrueNegativeRate, FalsePositiveRate,
    FalseNegativeRate, FalseDiscoveryRate, Precision, NPV, FScore,
    NegativePredictiveValue,
    # standard synonyms
    TPR, TNR, FPR, FNR, FDR, PPV,
    Recall, Specificity, BACC,
    # instances and their synonyms
    truepositive, truenegative, falsepositive, falsenegative,
    true_positive, true_negative, false_positive, false_negative,
    truepositive_rate, truenegative_rate, falsepositive_rate,
    true_positive_rate, true_negative_rate, false_positive_rate,
    falsenegative_rate, negativepredictive_value,
    false_negative_rate, negative_predictive_value,
    positivepredictive_value, positive_predictive_value,
    tpr, tnr, fpr, fnr,
    falsediscovery_rate, false_discovery_rate, fdr, npv, ppv,
    recall, sensitivity, hit_rate, miss_rate,
    specificity, selectivity, f1score, fallout

# measures/finite.jl -- Finite{N} - multiclass generalizations of
# above OrderedFactor{2} measures (but order independent):
export MulticlassTruePositive, MulticlassTrueNegative, MulticlassFalsePositive,
      MulticlassFalseNegative, MulticlassTruePositiveRate,
      MulticlassTrueNegativeRate, MulticlassFalsePositiveRate,
      MulticlassFalseNegativeRate, MulticlassFalseDiscoveryRate,
      MulticlassPrecision, MulticlassNegativePredictiveValue, MulticlassFScore,
      # standard synonyms
      MTPR, MTNR, MFPR, MFNR, MFDR, MPPV,
      MulticlassRecall, MulticlassSpecificity,
      # instances and their synonyms
      multiclass_truepositive, multiclass_truenegative,
      multiclass_falsepositive,
      multiclass_falsenegative, multiclass_true_positive,
      multiclass_true_negative, multiclass_false_positive,
      multiclass_false_negative, multiclass_truepositive_rate,
      multiclass_truenegative_rate, multiclass_falsepositive_rate,
      multiclass_true_positive_rate, multiclass_true_negative_rate,
      multiclass_false_positive_rate, multiclass_falsenegative_rate,
      multiclass_negativepredictive_value, multiclass_false_negative_rate,
      multiclass_negative_predictive_value, multiclass_positivepredictive_value,
      multiclass_positive_predictive_value, multiclass_tpr, multiclass_tnr,
      multiclass_fpr, multiclass_fnr, multiclass_falsediscovery_rate,
      multiclass_false_discovery_rate, multiclass_fdr, multiclass_npv,
      multiclass_ppv, multiclass_recall, multiclass_sensitivity,
      multiclass_hit_rate, multiclass_miss_rate, multiclass_specificity,
      multiclass_selectivity, macro_f1score, micro_f1score,
      multiclass_f1score, multiclass_fallout, multiclass_precision,
      # averaging modes
      no_avg, macro_avg, micro_avg

# measures/loss_functions_interface.jl
export dwd_margin_loss, exp_loss, l1_hinge_loss, l2_hinge_loss, l2_margin_loss,
    logit_margin_loss, modified_huber_loss, perceptron_loss, sigmoid_loss,
    smoothed_l1_hinge_loss, zero_one_loss, huber_loss, l1_epsilon_ins_loss,
    l2_epsilon_ins_loss, lp_dist_loss, logit_dist_loss, periodic_loss,
    quantile_loss

# ------------------------------------------------------------------------
# re-export from LossFunctions.jl:
const MARGIN_LOSSES = [
    :DWDMarginLoss,
    :ExpLoss,
    :L1HingeLoss,
    :L2HingeLoss,
    :L2MarginLoss,
    :LogitMarginLoss,
    :ModifiedHuberLoss,
    :PerceptronLoss,
    :SigmoidLoss,
    :SmoothedL1HingeLoss,
    :ZeroOneLoss
]
const DISTANCE_LOSSES = [
    :HuberLoss,
    :L1EpsilonInsLoss,
    :L2EpsilonInsLoss,
    :LPDistLoss,
    :LogitDistLoss,
    :PeriodicLoss,
    :QuantileLoss
]
const WITH_PARAMETERS = [
    :DWDMarginLoss,
    :SmoothedL1HingeLoss,
    :HuberLoss,
    :L1EpsilonInsLoss,
    :L2EpsilonInsLoss,
    :LPDistLoss,
    :QuantileLoss,
]
const LOSS_FUNCTIONS = vcat(MARGIN_LOSSES, DISTANCE_LOSSES)

for Loss in LOSS_FUNCTIONS
    eval(:(export $Loss))
end

# -------------------------------------------------------------------
# re-export from Random, StatsBase, Statistics, Distributions,
# OrderedCollections, CategoricalArrays, InvertedIndices:
export pdf, sampler, mode, median, mean, shuffle!, categorical, shuffle,
       levels, levels!, std, Not, support, logpdf, LittleDict


# ===================================================================
## CONSTANTS

# the directory containing this file: (.../src/)
const MODULE_DIR = dirname(@__FILE__)

# horizontal space for field names in `MLJType` object display:
const COLUMN_WIDTH = 24
# how deep to display fields of `MLJType` objects:
const DEFAULT_SHOW_DEPTH = 0
const DEFAULT_AS_CONSTRUCTED_SHOW_DEPTH = 2
const INDENT = 4

const Arr = AbstractArray
const Vec = AbstractVector

# Note the following are existential (union) types. In particular,
# ArrMissing{Integer} is not the same as Arr{Union{Missing,Integer}},
# etc.
const ArrMissing{T,N} = Arr{<:Union{Missing,T},N}
const VecMissing{T} = ArrMissing{T,1}
const CatArrMissing{T,N} = ArrMissing{CategoricalValue{T},N}

const MMI = MLJModelInterface
const FI  = MLJModelInterface.FullInterface
# ===================================================================
# Computational Resource
# default_resource allows to switch the mode of parallelization

default_resource()    = DEFAULT_RESOURCE[]
default_resource(res) = (DEFAULT_RESOURCE[] = res)

# ===================================================================
# Includes

include("init.jl")
include("utilities.jl")
include("show.jl")
include("interface/data_utils.jl")
include("interface/model_api.jl")

include("univariate_finite/types.jl")
include("univariate_finite/methods.jl")
include("univariate_finite/arrays.jl")

include("sources.jl")
include("machines.jl")

include("composition/abstract_types.jl")
include("composition/learning_networks/nodes.jl")
include("composition/learning_networks/inspection.jl")
include("composition/learning_networks/machines.jl")
# @static if VERSION ≥ v"1.3.0-"
#     include("composition/learning_networks/arrows.jl")
# end

include("composition/models/methods.jl")
include("composition/models/from_network.jl")
include("composition/models/inspection.jl")
include("composition/models/pipelines.jl")
include("composition/models/pipelines2.jl")
include("composition/models/_wrapped_function.jl")

include("operations.jl")
include("resampling.jl")

include("hyperparam/one_dimensional_ranges.jl")
include("hyperparam/one_dimensional_range_methods.jl")

include("data/data.jl")
include("data/datasets.jl")
include("data/datasets_synthetic.jl")

include("measures/measures.jl")
include("measures/measure_search.jl")

include("composition/models/stacking.jl")

end # module<|MERGE_RESOLUTION|>--- conflicted
+++ resolved
@@ -150,13 +150,9 @@
 export machines, sources, @from_network, @pipeline, Stack,
     glb, @tuple, node, @node, sources, origins, return!,
     nrows_at_source, machine, rebind!, nodes, freeze!, thaw!,
-<<<<<<< HEAD
-    Node, AbstractNode, Pipeline
-=======
     Node, AbstractNode, Pipeline,
     ProbabilisticPipeline, DeterministicPipeline, UnsupervisedPipeline,
     StaticPipeline, IntervalPipeline
->>>>>>> 652c7348
 
 # aliases to the above,  kept for backwards compatibility:
 export  DeterministicNetwork, ProbabilisticNetwork, UnsupervisedNetwork
