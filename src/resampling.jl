--- conflicted
+++ resolved
@@ -1004,27 +1004,26 @@
     return warning
 end
 
-<<<<<<< HEAD
-function Resampler(; model=nothing, resampling=CV(), measure=nothing, 
-            weights=nothing, class_weights=nothing, operation=predict,
-            acceleration=default_resource(), check_measure=true, repeats=1)
-
-    resampler = Resampler(model, resampling, measure, weights, class_weights,
-                          operation, acceleration, check_measure, repeats)
-=======
 function Resampler(; model=nothing,
                    resampling=CV(),
                    measure=nothing,
                    weights=nothing,
+                   class_weights=nothing,
                    operation=predict,
                    acceleration=default_resource(),
                    check_measure=true,
                    repeats=1,
                    cache=true)
 
-    resampler = Resampler(model, resampling, measure, weights, operation,
-                          acceleration, check_measure, repeats, cache)
->>>>>>> 17f26fe1
+    resampler = Resampler(model,
+                          resampling,
+                          measure,
+                          weights,
+                          class_weights,
+                          operation,
+                          acceleration,
+                          check_measure,
+                          repeats, cache)
     message = MLJBase.clean!(resampler)
     isempty(message) || @warn message
 
