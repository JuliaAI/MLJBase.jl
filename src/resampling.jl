--- conflicted
+++ resolved
@@ -772,12 +772,7 @@
 
 $DOC_DEFAULT_LOGGER
 
-<<<<<<< HEAD
 When MLJBase is first loaded, the default logger is `nothing`.
-=======
-When MLJBase is first loaded, the default logger is `nothing`. To reset the logger, see
-below.
->>>>>>> 7254ee14
 
 """
 default_logger() = DEFAULT_LOGGER[]
