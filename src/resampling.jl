--- conflicted
+++ resolved
@@ -670,19 +670,11 @@
                     desc = "Evaluating over $nfolds folds: ",
                     barglyphs = BarGlyphs("[=> ]"),
                     barlen = 25,
-<<<<<<< HEAD
-                    color = :yellow))
-
-     @sync begin
-
-        @sync for parts in Iterators.partition(1:nfolds, max(1,floor(Int, nfolds/n_threads)))
-=======
                     color = :yellow))   
    
      @sync begin  
       
         @sync for parts in Iterators.partition(1:nfolds, max(1,cld(nfolds, n_threads)))    
->>>>>>> 8c89d6e9
         Threads.@spawn begin
             for k in parts
             id = Threads.threadid()
