# ==================================================================
## RESAMPLING STRATEGIES

abstract type ResamplingStrategy <: MLJType end
show_as_constructed(::Type{<:ResamplingStrategy}) = true

# resampling strategies are `==` if they have the same type and their
# field values are `==`:
function ==(s1::S, s2::S) where S <: ResamplingStrategy
    return all(getfield(s1, fld) == getfield(s2, fld) for fld in fieldnames(S))
end

# fallbacks for method to be implemented by each new strategy:
train_test_pairs(s::ResamplingStrategy, rows, X, y, w) =
    train_test_pairs(s, rows, X, y)
train_test_pairs(s::ResamplingStrategy, rows, X, y) =
    train_test_pairs(s, rows, y)
train_test_pairs(s::ResamplingStrategy, rows, y) =
    train_test_pairs(s, rows)

# Helper to interpret rng, shuffle in case either is `nothing` or if
# `rng` is an integer:
function shuffle_and_rng(shuffle, rng)
    if rng isa Integer
        rng = MersenneTwister(rng)
    end

    if shuffle === nothing
        shuffle = ifelse(rng===nothing, false, true)
    end

    if rng === nothing
        rng = Random.GLOBAL_RNG
    end

    return shuffle, rng
end

# ----------------------------------------------------------------
# Holdout

"""
    holdout = Holdout(; fraction_train=0.7,
                         shuffle=nothing,
                         rng=nothing)

Holdout resampling strategy, for use in `evaluate!`, `evaluate` and in
tuning.

    train_test_pairs(holdout, rows)

Returns the pair `[(train, test)]`, where `train` and `test` are
vectors such that `rows=vcat(train, test)` and
`length(train)/length(rows)` is approximatey equal to fraction_train`.

Pre-shuffling of `rows` is controlled by `rng` and `shuffle`. If `rng`
is an integer, then the `Holdout` keyword constructor resets it to
`MersenneTwister(rng)`. Otherwise some `AbstractRNG` object is
expected.

If `rng` is left unspecified, `rng` is reset to `Random.GLOBAL_RNG`,
in which case rows are only pre-shuffled if `shuffle=true` is
specified.

"""
struct Holdout <: ResamplingStrategy
    fraction_train::Float64
    shuffle::Bool
    rng::Union{Int,AbstractRNG}

    function Holdout(fraction_train, shuffle, rng)
        0 < fraction_train < 1 ||
            error("`fraction_train` must be between 0 and 1.")
        return new(fraction_train, shuffle, rng)
    end
end

# Keyword Constructor
Holdout(; fraction_train::Float64=0.7, shuffle=nothing, rng=nothing) =
    Holdout(fraction_train, shuffle_and_rng(shuffle, rng)...)

function train_test_pairs(holdout::Holdout, rows)

    train, test = partition(rows, holdout.fraction_train,
                          shuffle=holdout.shuffle, rng=holdout.rng)
    return [(train, test),]

end

# ----------------------------------------------------------------
# Cross-validation (vanilla)

"""
    cv = CV(; nfolds=6,  shuffle=nothing, rng=nothing)

Cross-validation resampling strategy, for use in `evaluate!`,
`evaluate` and tuning.

    train_test_pairs(cv, rows)

Returns an `nfolds`-length iterator of `(train, test)` pairs of
vectors (row indices), where each `train` and `test` is a sub-vector
of `rows`. The `test` vectors are mutually exclusive and exhaust
`rows`. Each `train` vector is the complement of the corresponding
`test` vector. With no row pre-shuffling, the order of `rows` is
preserved, in the sense that `rows` coincides precisely with the
concatenation of the `test` vectors, in the order they are
generated. The first `r` test vectors have length `n + 1`, where `n, r
= divrem(length(rows), nfolds)`, and the remaining test vectors have
length `n`.

Pre-shuffling of `rows` is controlled by `rng` and `shuffle`. If `rng`
is an integer, then the `CV` keyword constructor resets it to
`MersenneTwister(rng)`. Otherwise some `AbstractRNG` object is
expected.

If `rng` is left unspecified, `rng` is reset to `Random.GLOBAL_RNG`,
in which case rows are only pre-shuffled if `shuffle=true` is
explicitly specified.

"""
struct CV <: ResamplingStrategy
    nfolds::Int
    shuffle::Bool
    rng::Union{Int,AbstractRNG}
    function CV(nfolds, shuffle, rng)
        nfolds > 1 || error("Must have nfolds > 1. ")
        return new(nfolds, shuffle, rng)
    end
end

# Constructor with keywords
CV(; nfolds::Int=6,  shuffle=nothing, rng=nothing) =
    CV(nfolds, shuffle_and_rng(shuffle, rng)...)

function train_test_pairs(cv::CV, rows)

    n_obs = length(rows)
    n_folds = cv.nfolds

    if cv.shuffle
        rows=shuffle!(cv.rng, collect(rows))
    end

    n, r = divrem(n_obs, n_folds)
    n > 0 || error("Inusufficient data for $n_folds-fold cross-validation.\n"*
                   "Try reducing nfolds. ")

    m = n + 1 # number of observations in first r folds

    itr1 = Iterators.partition( 1 : m*r , m)
    itr2 = Iterators.partition( m*r+1 : n_obs , n)
    test_folds = Iterators.flatten((itr1, itr2))

    return map(test_folds) do test_indices
        test_rows = rows[test_indices]

        train_rows = vcat(
            rows[ 1 : first(test_indices)-1 ],
            rows[ last(test_indices)+1 : end ]
        )

        (train_rows, test_rows)
    end
end


# ----------------------------------------------------------------
# Cross-validation (stratified; for `Finite` targets)

"""
    stratified_cv = StratifiedCV(; nfolds=6,
                                   shuffle=false,
                                   rng=Random.GLOBAL_RNG)

Stratified cross-validation resampling strategy, for use in
`evaluate!`, `evaluate` and in tuning. Applies only to classification
problems (`OrderedFactor` or `Multiclass` targets).

    train_test_pairs(stratified_cv, rows, y)

Returns an `nfolds`-length iterator of `(train, test)` pairs of
vectors (row indices) where each `train` and `test` is a sub-vector of
`rows`. The `test` vectors are mutually exclusive and exhaust
`rows`. Each `train` vector is the complement of the corresponding
`test` vector.

Unlike regular cross-validation, the distribution of the levels of the
target `y` corresponding to each `train` and `test` is constrained, as
far as possible, to replicate that of `y[rows]` as a whole.

The stratified `train_test_pairs` algorithm is invariant to label renaming.
For example, if you run `replace!(y, 'a' => 'b', 'b' => 'a')` and then re-run
`train_test_pairs`, the returned `(train, test)` pairs will be the same.

Pre-shuffling of `rows` is controlled by `rng` and `shuffle`. If `rng`
is an integer, then the `StratifedCV` keyword constructor resets it to
`MersenneTwister(rng)`. Otherwise some `AbstractRNG` object is
expected.

If `rng` is left unspecified, `rng` is reset to `Random.GLOBAL_RNG`,
in which case rows are only pre-shuffled if `shuffle=true` is
explicitly specified.

"""
struct StratifiedCV <: ResamplingStrategy
    nfolds::Int
    shuffle::Bool
    rng::Union{Int,AbstractRNG}
    function StratifiedCV(nfolds, shuffle, rng)
        nfolds > 1 || error("Must have nfolds > 1. ")
        return new(nfolds, shuffle, rng)
    end
end

# Constructor with keywords
StratifiedCV(; nfolds::Int=6,  shuffle=nothing, rng=nothing) =
       StratifiedCV(nfolds, shuffle_and_rng(shuffle, rng)...)

# Description of the stratified CV algorithm:
#
# There are algorithms that are conceptually somewhat simpler than this
# algorithm, but this algorithm is O(n) and is invariant to relabelling
# of the target vector.
#
# 1) Use countmap() to get the count for each level.
#
# 2) Use unique() to get the order in which the levels appear. (Steps 1
# and 2 could be combined if countmap() used an OrderedDict.)
#
# 3) For y = ['b', 'c', 'a', 'b', 'b', 'b', 'c', 'c', 'c', 'a', 'a', 'a'],
# the levels occur in the order ['b', 'c', 'a'], and each level has a count
# of 4. So imagine a table like this:
#
# b b b b c c c c a a a a
# 1 2 3 1 2 3 1 2 3 1 2 3
#
# This table ensures that the levels are smoothly spread across the test folds.
# In other words, where one level leaves off, the next level picks up. So,
# for example, as the 'c' levels are encountered, the corresponding row indices
# are added to folds [2, 3, 1, 2], in that order. The table above is
# partitioned by y-level and put into a dictionary `fold_lookup` that maps
# levels to the corresponding array of fold indices.
#
# 4) Iterate i from 1 to length(rows). For each i, look up the corresponding
# level, i.e. `level = y[rows[i]]`. Then use `popfirst!(fold_lookup[level])`
# to find the test fold in which to put the i-th element of `rows`.
#
# 5) Concatenate the appropriate test folds together to get the train
# indices for each `(train, test)` pair.

function train_test_pairs(stratified_cv::StratifiedCV, rows, y)

    st = scitype(y)
    st <: AbstractArray{<:Finite} ||
        error("Supplied target has scitpye $st but stratified "*
              "cross-validation applies only to classification problems. ")

    if stratified_cv.shuffle
        rows=shuffle!(stratified_cv.rng, collect(rows))
    end

    n_folds = stratified_cv.nfolds
    n_obs = length(rows)
    obs_per_fold = div(n_obs, n_folds)

    y_included = y[rows]
    level_count_dict = countmap(y_included)

    # unique() preserves the order of appearance of the levels.
    # We need this so that the results are invariant to renaming of the levels.
    y_levels = unique(y_included)
    level_count = [level_count_dict[level] for level in y_levels]

    fold_cycle = collect(Iterators.take(Iterators.cycle(1:n_folds), n_obs))

    lasts = cumsum(level_count)
    firsts = [1; lasts[1:end-1] .+ 1]

    level_fold_indices = (fold_cycle[f:l] for (f, l) in zip(firsts, lasts))
    fold_lookup = Dict(y_levels .=> level_fold_indices)

    folds = [Int[] for _ in 1:n_folds]
    for fold in folds
        sizehint!(fold, obs_per_fold)
    end

    for i in 1:n_obs
        level = y_included[i]
        fold_index = popfirst!(fold_lookup[level])
        push!(folds[fold_index], rows[i])
    end

    [(complement(folds, i), folds[i]) for i in 1:n_folds]
end

# ================================================================
## EVALUATION RESULT TYPE

const PerformanceEvaluation = NamedTuple{(:measure,
                                          :measurement,
                                          :per_fold,
                                          :per_observation,
                                          :fitted_params_per_fold,
                                          :report_per_fold)}

# pretty printing:
round3(x) = x
round3(x::AbstractFloat) = round(x, sigdigits=3)

_short(v) = v
_short(v::Vector{<:Real}) = MLJBase.short_string(v)
_short(v::Vector) = string("[", join(_short.(v), ", "), "]")
_short(::Missing) = missing

function Base.show(io::IO, ::MIME"text/plain", e::PerformanceEvaluation)
    data = hcat(e.measure, round3.(e.measurement),
                [round3.(v) for v in e.per_fold])
    header = ["_.measure", "_.measurement", "_.per_fold"]
    PrettyTables.pretty_table(io, data, header;
                              header_crayon=PrettyTables.Crayon(bold=false),
                              alignment=:l)
    println(io, "_.per_observation = $(_short(e.per_observation))")
    println(io, "_.fitted_params_per_fold = [ … ]")
    println(io, "_.report_per_fold = [ … ]")
end

function Base.show(io::IO, e::PerformanceEvaluation)
    summary = Tuple(round3.(e.measurement))
    print(io, "PerformanceEvaluation$summary")
end

# ===============================================================
## EVALUATION METHODS

# ---------------------------------------------------------------
# Helpers

function actual_rows(rows, N, verbosity)
    unspecified_rows = (rows === nothing)
    _rows = unspecified_rows ? (1:N) : rows
    unspecified_rows ||
        @info "Creating subsamples from a subset of all rows. "
    return _rows
end

function _check_measure(measure, model, y, operation)

    T = scitype(y)

    T == Unknown && (return nothing)
    target_scitype(measure) == Unknown && (return true)
    prediction_type(measure) == :unknown && (return true)

    avoid = "\nTo override measure checks, set check_measure=false. "

    T <: target_scitype(measure) ||
        throw(ArgumentError(
            "\nscitype of target = $T but target_scitype($measure) = "*
            "$(target_scitype(measure))."*avoid))

    if model isa Probabilistic
        if operation == predict
            if prediction_type(measure) != :probabilistic
                suggestion = ""
                if target_scitype(measure) <: Finite
                    suggestion = "\nPerhaps you want to set operation="*
                    "predict_mode. "
                elseif target_scitype(measure) <: Continuous
                    suggestion = "\nPerhaps you want to set operation="*
                    "predict_mean or operation=predict_median. "
                else
                    suggestion = ""
                end
                throw(ArgumentError(
                   "\n$model <: Probabilistic but prediction_type($measure) = "*
                      ":$(prediction_type(measure)). "*suggestion*avoid))
            end
        end
    end

    model isa Deterministic && prediction_type(measure) != :deterministic &&
        throw(ArgumentError("$model <: Deterministic but "*
                            "prediction_type($measure) ="*
              ":$(prediction_type(measure))."*avoid))

    return true

end

_check_measures(measures, model, y, operation) =
    all(m->_check_measure(m, model, y, operation), measures)

function _actual_measures(measures, mach)

    if measures === nothing
        candidate = default_measure(mach.model)
        candidate ===  nothing && error("You need to specify measure=... ")
        _measures = [candidate, ]
    elseif !(measures isa AbstractVector)
        _measures = [measures, ]
    else
        _measures = measures
    end

    return _measures

end

function _check_weights(weights, nrows)
    weights isa AbstractVector{<:Real} ||
        throw(ArgumentError("`weights` must be a `Real` vector."))
    length(weights) == nrows ||
        throw(DimensionMismatch("`weights` and target "*
                                "have different lengths. "))
    return true
end

function _process_weights_measures(weights,
                                   measures,
                                   mach,
                                   operation,
                                   verbosity,
                                   check_measure)

     _measures = _actual_measures(measures, mach)

    if check_measure || !(weights isa Nothing)
        y = mach.args[2]()
    end

    check_measure && _check_measures(_measures, mach.model, y, operation)
    weights isa Nothing || _check_weights(weights, nrows(y))

    return _measures

end

function _process_accel_settings(accel::CPUThreads)
    if accel.settings === nothing
        nthreads = Threads.nthreads()
        _accel =  CPUThreads(nthreads)
    else
      typeof(accel.settings) <: Signed ||
      throw(ArgumentError("`n`used in `acceleration = CPUThreads(n)`must" *
                        "be an instance of type `T<:Signed`"))
      accel.settings > 0 ||
            throw(error("Can't create $(accel.settings) tasks)"))
      _accel = accel
    end
    return _accel
end

_process_accel_settings(accel::Union{CPU1,CPUProcesses}) = accel

#fallback
_process_accel_settings(accel) =  throw(ArgumentError("unsupported" *
                            " acceleration parameter`acceleration = $accel` "))

# --------------------------------------------------------------
# User interface points: `evaluate!` and `evaluate`

"""
    evaluate!(mach,
              resampling=CV(),
              measure=nothing,
              rows=nothing,
              weights=nothing,
              class_weights=nothing,
              operation=predict,
              repeats=1,
              acceleration=default_resource(),
              force=false,
              verbosity=1,
              check_measure=true)

Estimate the performance of a machine `mach` wrapping a supervised
model in data, using the specified `resampling` strategy (defaulting
to 6-fold cross-validation) and `measure`, which can be a single
measure or vector.

Do `subtypes(MLJ.ResamplingStrategy)` to obtain a list of available
resampling strategies. If `resampling` is not an object of type
`MLJ.ResamplingStrategy`, then a vector of pairs (of the form
`(train_rows, test_rows)` is expected. For example, setting

    resampling = [(1:100), (101:200)),
                   (101:200), (1:100)]

gives two-fold cross-validation using the first 200 rows of data.

The resampling strategy is applied repeatedly (Monte Carlo resampling)
if `repeats > 1`. For example, if `repeats = 10`, then `resampling =
CV(nfolds=5, shuffle=true)`, generates a total of 50 `(train, test)`
pairs for evaluation and subsequent aggregation.

If `resampling isa MLJ.ResamplingStrategy` then one may optionally
restrict the data used in evaluation by specifying `rows`.

An optional `weights` vector may be passed for measures that support
sample weights (`MLJ.supports_weights(measure) == true`), which is
ignored by those that don't. These weights are not to be confused with
any weights `w` bound to `mach` (as in `mach = machine(model, X,
y, w)`). To pass these to the performance evaluation measures you must
explictly specify `weights=w` in the `evaluate!` call.

Additionally, optional `class_weights` dictionary may be passed 
for measures that support class weights 
(`MLJ.supports_class_weights(measure) == true`), which is
ignored by those that don't. These weights are not to be confused with
any weights `class_w` bound to `mach` (as in `mach = machine(model, X,
y, class_w)`). To pass these to the performance evaluation measures you 
must explictly specify `class_weights=w` in the `evaluate!` call.

User-defined measures are supported; see the manual for details.

If no measure is specified, then `default_measure(mach.model)` is
used, unless this default is `nothing` and an error is thrown.

The `acceleration` keyword argument is used to specify the compute resource (a
subtype of `ComputationalResources.AbstractResource`) that will be used to
accelerate/parallelize the resampling operation.

Although evaluate! is mutating, `mach.model` and `mach.args` are
untouched.

### Summary of key-word arguments

- `resampling` - resampling strategy (default is `CV(nfolds=6)`)

- `measure`/`measures` - measure or vector of measures (losses, scores, etc)

- `rows` - vector of observation indices from which both train and
  test folds are constructed (default is all observations)

- `weights` - per-sample weights for measures (not to be confused with
  weights used in training)

- `class_weights` - per-class weights for measures. (relevant for multiclass
  observations)

- `operation` - `predict`, `predict_mean`, `predict_mode` or
  `predict_median`; `predict` is the default but cannot be used with a
  deterministic measure if `model isa Probabilistic`

- `repeats` - default is 1; set to a higher value for repeated
  (Monte Carlo) resampling

 - `acceleration` - parallelization option; currently supported
   options are instances of `CPU1` (single-threaded computation)
   `CPUThreads` (multi-threaded computation) and `CPUProcesses`
   (multi-process computation); default is `default_resource()`.

- `force` - default is `false`; set to `true` for force cold-restart
  of each training event

- `verbosity` level, an integer defaulting to 1.

- `check_measure` - default is `true`


### Return value

A property-accessible object of type `PerformanceEvaluation` with
these properties:

- `measure`: the vector of specified measures

- `measurements`: the corresponding measurements, aggregated across the
  test folds using the aggregation method defined for each measure (do
  `aggregation(measure)` to inspect)

- `per_fold`: a vector of vectors of individual test fold evaluations
  (one vector per measure)

- `per_observation`: a vector of vectors of individual observation
  evaluations of those measures for which
  `reports_each_observation(measure)` is true, which is otherwise
  reported `missing`

-`fitted_params_per_fold`: a vector containing `fitted pamarms(mach)` for each
  machine `mach` trained during resampling.

- `report_per_fold`: a vector containing `report(mach)` for each
   machine `mach` training in resampling

"""
function evaluate!(mach::Machine{<:Supervised};
                   resampling=CV(),
                   measures=nothing,
                   measure=measures,
                   weights=nothing,
                   class_weights=nothing,
                   operation=predict,
                   acceleration=default_resource(),
                   rows=nothing,
                   repeats=1,
                   force=false,
                   check_measure=true,
                   verbosity=1)

    # this method just checks validity of options, preprocess the
    # weights and measures, and dispatches a strategy-specific
    # `evaluate!`

    repeats > 0 || error("Need n > 0. ")

    if resampling isa TrainTestPairs
        if rows !== nothing
            error("You cannot specify `rows` unless `resampling "*
                  "isa MLJ.ResamplingStrategy` is true. ")
        end
        if repeats != 1 && verbosity > 0
            @warn "repeats > 1 not supported unless "*
            "`resampling<:ResamplingStrategy. "
        end
    end

    _measures = _process_weights_measures(weights,
                                          measure,
                                          mach,
                                          operation,
                                          verbosity,
                                          check_measure)

    if verbosity >= 0 && weights !== nothing
        unsupported = filter(_measures) do m
            !supports_weights(m)
        end
        if !isempty(unsupported)
            unsupported_as_string = string(unsupported[1])
            unsupported_as_string *=
                reduce(*, [string(", ", m) for m in unsupported[2:end]])
                @warn "Sample weights ignored in evaluations of the following"*
            " measures, as unsupported: \n$unsupported_as_string "
        end
    end

    if verbosity >= 0 && class_weights !== nothing
        supports_class_weights(measure) || @warn "`class_weights` is " *
        "ignored as the specified measure does not support it."
    end

    _acceleration= _process_accel_settings(acceleration)

    evaluate!(mach, resampling, weights, class_weights, rows, verbosity,
              repeats, _measures, operation, _acceleration, force)

end

"""
    evaluate(model, data...; kw_options...)

Equivalent to `evaluate!(machine(model, data...); wk_options...)`.
See the machine version `evaluate!` for the complete list of options.

"""
evaluate(model::Supervised, args...; kwargs...) =
    evaluate!(machine(model, args...); kwargs...)

# -------------------------------------------------------------------
# Resource-specific methods to distribute a function parameterized by
# fold number `k` over processes/threads.



# Here `func` is always going to be `fit_and_extract_on_fold`; see later

function _evaluate!(func, mach, ::CPU1, nfolds, verbosity)
    p = Progress(nfolds,
                 dt = 0,
                 desc = "Evaluating over $nfolds folds: ",
                 barglyphs = BarGlyphs("[=> ]"),
                 barlen = 25,
                 color = :yellow)

    ret = mapreduce(vcat, 1:nfolds) do k
        r = func(mach, k)
        verbosity < 1 || begin
            p.counter += 1
            ProgressMeter.updateProgress!(p)
        end
        return [r, ]
    end

    return zip(ret...) |> collect
end

function _evaluate!(func, mach, ::CPUProcesses, nfolds, verbosity)

    local ret
    @sync begin
        p = Progress(nfolds,
                     dt = 0,
                     desc = "Evaluating over $nfolds folds: ",
                     barglyphs = BarGlyphs("[=> ]"),
                     barlen = 25,
                     color = :yellow)
        channel = RemoteChannel(()->Channel{Bool}(min(1000, nfolds)), 1)
        # printing the progress bar
        verbosity < 1 || @async begin
            while take!(channel)
                p.counter +=1
                ProgressMeter.updateProgress!(p)
            end
        end


        ret = @distributed vcat for k in 1:nfolds
            r = func(mach, k)
            verbosity < 1 || begin
                put!(channel, true)
            end
            [r, ]
        end

        verbosity < 1 || put!(channel, false)

    end

    return zip(ret...) |> collect
end

@static if VERSION >= v"1.3.0-DEV.573"

function _evaluate!(func, mach, accel::CPUThreads, nfolds, verbosity)

    nthreads = Threads.nthreads()

    if nthreads == 1
        return _evaluate!(func, mach, CPU1(), nfolds, verbosity)
    end
    ntasks = accel.settings
    partitions = chunks(1:nfolds, ntasks)

    p = Progress(nfolds,
                 dt = 0,
                 desc = "Evaluating over $nfolds folds: ",
                 barglyphs = BarGlyphs("[=> ]"),
                 barlen = 25,
                 color = :yellow)
    ch = Channel{Bool}(min(1000, length(partitions)))

    results = Vector(undef, length(partitions))

    @sync begin
        # printing the progress bar
        verbosity < 1 || @async begin
            while take!(ch)
                p.counter +=1
                ProgressMeter.updateProgress!(p)
            end
        end
        clean!(mach.model)
        #One tmach for each task:
        machines = [mach, [machine(mach.model, mach.args...) for
                           _ in 2:length(partitions)]...]
        @sync for (i, parts) in enumerate(partitions)
            Threads.@spawn begin
                results[i] = mapreduce(vcat, parts) do k
                    r = func(machines[i], k)
                    verbosity < 1 || put!(ch, true)
                    [r, ]
                end

            end
        end

        verbosity < 1 || put!(ch, false)

    end

    ret = reduce(vcat, results)

    return zip(ret...) |> collect

end

end
# ------------------------------------------------------------
# Core `evaluation` method, operating on train-test pairs

const AbstractRow = Union{AbstractVector{<:Integer}, Colon}
const TrainTestPair = Tuple{AbstractRow,AbstractRow}
const TrainTestPairs = AbstractVector{<:TrainTestPair}

# Evaluation when resampling is a TrainTestPairs (CORE EVALUATOR):
function evaluate!(mach::Machine, resampling, weights,
                   class_weights, rows, verbosity, repeats,
                   measures, operation, acceleration, force)

    # Note: `rows` and `repeats` are ignored here

    resampling isa TrainTestPairs ||
        error("`resampling` must be an "*
              "`MLJ.ResamplingStrategy` or tuple of pairs "*
              "of the form `(train_rows, test_rows)`")

    X = mach.args[1]()
    y = mach.args[2]()

    nfolds = length(resampling)

    nmeasures = length(measures)

    function fit_and_extract_on_fold(mach, k)
        train, test = resampling[k]
        fit!(mach; rows=train, verbosity=verbosity - 1, force=force)
        Xtest = selectrows(X, test)
        ytest = selectrows(y, test)
        if weights === nothing
<<<<<<< HEAD
            if class_weights === nothing 
                wtest = nothing
            else
                wtest = class_weights
            end
=======
            wtest = nothing
>>>>>>> 0197d869
        else
            wtest = weights[test]
        end
        yhat = operation(mach, Xtest)

        measurements =  [value(m, yhat, Xtest, ytest, wtest)
                         for m in measures]
        fp = fitted_params(mach)
        r = report(mach)
        return (measurements, fp, r)
    end

    if acceleration isa CPUProcesses
        if verbosity > 0
            @info "Distributing evaluations " *
                  "among $(nworkers()) workers."
        end
    end
     if acceleration isa CPUThreads
        if verbosity > 0
                @info "Performing evaluations " *
                      "using $(Threads.nthreads()) threads."
        end
    end

    measurements_vector_of_vectors, fitted_params_per_fold, report_per_fold  =
        _evaluate!(fit_and_extract_on_fold,
                   mach,
                   acceleration,
                   nfolds,
                   verbosity)

    measurements_flat = vcat(measurements_vector_of_vectors...)

    # in the following rows=folds, columns=measures:
    measurements_matrix = permutedims(
        reshape(collect(measurements_flat), (nmeasures, nfolds)))

    # measurements for each observation:
    per_observation = map(1:nmeasures) do k
        m = measures[k]
        if reports_each_observation(m)
            measurements_matrix[:,k]
        else
            missing
        end
    end

    # measurements for each fold:
    per_fold = map(1:nmeasures) do k
        m = measures[k]
        if reports_each_observation(m)
            broadcast(MLJBase.aggregate, per_observation[k], [m,])
        else
            measurements_matrix[:,k]
        end
    end

    # overall aggregates:
    per_measure = map(1:nmeasures) do k
        m = measures[k]
        MLJBase.aggregate(per_fold[k], m)
    end

    ret = (measure                = measures,
           measurement            = per_measure,
           per_fold               = per_fold,
           per_observation        = per_observation,
           fitted_params_per_fold = fitted_params_per_fold |> collect,
           report_per_fold        = report_per_fold |> collect)

    return ret

end

# ----------------------------------------------------------------
# Evaluation when `resampling` is a ResamplingStrategy

function evaluate!(mach::Machine, resampling::ResamplingStrategy,
                   weights, class_weights, rows, verbosity, repeats, args...)

    train_args = Tuple(a() for a in mach.args)
    y = train_args[2]

    _rows = actual_rows(rows, length(y), verbosity)

    repeated_train_test_pairs =
        vcat([train_test_pairs(resampling, _rows, train_args...)
              for i in 1:repeats]...)

    return evaluate!(mach,
                     repeated_train_test_pairs,
                     weights,
                     class_weights,
                     nothing,
                     verbosity,
                     repeats,
                     args...)

end

# ====================================================================
## RESAMPLER - A MODEL WRAPPER WITH `evaluate` OPERATION

"""
    resampler = Resampler(model=ConstantRegressor(),
                          resampling=CV(),
                          measure=nothing,
                          weights=nothing,
                          class_weights=nothing
                          operation=predict,
                          repeats = 1,
                          acceleration=default_resource(),
                          check_measure=true)

Resampling model wrapper, used internally by the `fit` method of
`TunedModel` instances. See [`evaluate!](@ref) for options. Not
intended for general use.

Given a machine `mach = machine(resampler, args...)` one obtains a
performance evaluation of the specified `model`, performed according
to the prescribed `resampling` strategy and other parameters, using
data `args...`, by calling `fit!(mach)` followed by
`evaluate(mach)`. The advantage over using `evaluate(model, X, y)` is
that the latter call always calls `fit` on the `model` but
`fit!(mach)` only calls `update` after the first call.

The sample `weights` are passed to the specified performance measures
that support weights for evaluation. These weights are not to be
confused with any weights bound to a `Resampler` instance in a
machine, used for training the wrapped `model` when supported.

The sample `class_weights` are passed to the specified performance 
measures that support per-class weights for evaluation. These weights 
are not to be confused with any weights bound to a `Resampler` instance
in a machine, used for training the wrapped `model` when supported.

"""
mutable struct Resampler{S,M<:Union{Supervised,Nothing}} <: Supervised
    model::M
    resampling::S # resampling strategy
    measure
    weights::Union{Nothing,AbstractVector{<:Real}}
    class_weights::Union{Nothing, AbstractDict{<:Any, <:Real}}
    operation
    acceleration::AbstractResource
    check_measure::Bool
    repeats::Int
end

MLJBase.is_wrapper(::Type{<:Resampler}) = true
MLJBase.supports_weights(::Type{<:Resampler{<:Any,M}}) where M =
    supports_weights(M)
supports_class_weights(::Type{<:Resampler{<:Any,M}}) where M =
    supports_class_weights(M)
MLJBase.is_pure_julia(::Type{<:Resampler}) = true

function MLJBase.clean!(resampler::Resampler)
    warning = ""
    if resampler.measure === nothing && resampler.model !== nothing
        measure = default_measure(resampler.model)
        if measure === nothing
            error("No default measure known for $(resampler.model). "*
                  "You must specify measure=... ")
        else
            warning *= "No `measure` specified. "*
            "Setting `measure=$measure`. "
        end
    end

    return warning
end

function Resampler(; model=nothing, resampling=CV(), measure=nothing, 
            weights=nothing, class_weights=nothing, operation=predict,
            acceleration=default_resource(), check_measure=true, repeats=1)

    resampler = Resampler(model, resampling, measure, weights, class_weights,
                          operation, acceleration, check_measure, repeats)
    message = MLJBase.clean!(resampler)
    isempty(message) || @warn message

    return resampler

end

function MLJBase.fit(resampler::Resampler, verbosity::Int, args...)

    mach = machine(resampler.model, args...)

    measures =
        _process_weights_measures(resampler.weights,
                                  resampler.measure,
                                  mach,
                                  resampler.operation,
                                  verbosity,
                                  resampler.check_measure)

    _acceleration = _process_accel_settings(resampler.acceleration)

    fitresult = evaluate!(mach,
                          resampler.resampling,
                          resampler.weights,
                          resampler.class_weights,
                          nothing,
                          verbosity - 1,
                          resampler.repeats,
                          measures,
                          resampler.operation,
                          _acceleration,
                          false)

    cache = (mach, deepcopy(resampler.resampling))
    report = NamedTuple()

    return fitresult, cache, report

end

# in special case of non-shuffled, non-repeated holdout, we can reuse
# the underlying model's machine, provided the training_fraction has
# not changed:
function MLJBase.update(resampler::Resampler{Holdout},
                        verbosity::Int, fitresult, cache, args...)

    old_mach, old_resampling = cache

    reusable = !resampler.resampling.shuffle &&
        resampler.repeats == 1 &&
        old_resampling.fraction_train ==
        resampler.resampling.fraction_train

    if reusable
        mach = old_mach
    else
        mach = machine(resampler.model, args...)
        cache = (mach, deepcopy(resampler.resampling))
    end

    measures =
        _process_weights_measures(resampler.weights,
                                  resampler.measure,
                                  mach,
                                  resampler.operation,
                                  verbosity,
                                  resampler.check_measure)

    _acceleration = _process_accel_settings(resampler.acceleration)

    mach.model = resampler.model
    fitresult = evaluate!(mach,
                          resampler.resampling,
                          resampler.weights,
                          resampler.class_weights,
                          nothing,
                          verbosity - 1,
                          resampler.repeats,
                          measures,
                          resampler.operation,
                          _acceleration,
                          false)

    report = NamedTuple()

    return fitresult, cache, report

end

MLJBase.input_scitype(::Type{<:Resampler{S,M}}) where {S,M} =
    MLJBase.input_scitype(M)
MLJBase.target_scitype(::Type{<:Resampler{S,M}}) where {S,M} =
    MLJBase.target_scitype(M)
MLJBase.package_name(::Type{<:Resampler}) = "MLJBase"

MLJBase.load_path(::Type{<:Resampler}) = "MLJBase.Resampler"

evaluate(resampler::Resampler, fitresult) = fitresult

function evaluate(machine::Machine{<:Resampler})
    if isdefined(machine, :fitresult)
        return evaluate(machine.model, machine.fitresult)
    else
        throw(error("$machine has not been trained."))
    end
end<|MERGE_RESOLUTION|>--- conflicted
+++ resolved
@@ -809,15 +809,11 @@
         Xtest = selectrows(X, test)
         ytest = selectrows(y, test)
         if weights === nothing
-<<<<<<< HEAD
             if class_weights === nothing 
                 wtest = nothing
             else
                 wtest = class_weights
             end
-=======
-            wtest = nothing
->>>>>>> 0197d869
         else
             wtest = weights[test]
         end
