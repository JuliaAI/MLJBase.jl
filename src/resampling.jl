--- conflicted
+++ resolved
@@ -598,13 +598,7 @@
 # Here `func` is always going to be `get_measurements`; see later
 
 function _evaluate!(func, mach, ::CPU1, nfolds, verbosity)
-<<<<<<< HEAD
-
-   verbosity < 1 || (p = Progress(nfolds,
-=======
-            
    p = Progress(nfolds,
->>>>>>> 8929c5e7
                  dt = 0,
                  desc = "Evaluating over $nfolds folds: ",
                  barglyphs = BarGlyphs("[=> ]"),
@@ -669,18 +663,6 @@
    end
    ntasks = accel.settings
    partitions = chunks(1:nfolds, ntasks)
-<<<<<<< HEAD
-   verbosity < 1 || begin
-                    p = Progress(nfolds,
-                    dt = 0,
-                    desc = "Evaluating over $nfolds folds: ",
-                    barglyphs = BarGlyphs("[=> ]"),
-                    barlen = 25,
-                    color = :yellow)
-                    ch = Channel{Bool}(min(1000, length(partitions)))
-                 end
-   tasks = Vector{Task}(undef, length(partitions))
-=======
 
    p = Progress(nfolds,
                 dt = 0,
@@ -690,8 +672,7 @@
                 color = :yellow)
     ch = Channel{Bool}(min(1000, length(partitions)))
 
-   results = Vector(undef, length(partitions)) 
->>>>>>> 8929c5e7
+   results = Vector(undef, length(partitions))
 
    @sync begin
     # printing the progress bar
@@ -701,22 +682,13 @@
                                 ProgressMeter.updateProgress!(p)
                               end
                         end
-<<<<<<< HEAD
-
-    #One tmach for each task:
-       machines = [mach, [machine(mach.model, mach.args...)
-                          for _ in 2:length(partitions)]...]
-   @sync for (i, parts) in enumerate(partitions)
-     tasks[i] = Threads.@spawn begin
-       z = mapreduce(vcat, parts) do k
-=======
    clean!(mach.model)
    #One tmach for each task:
-   machines = [mach, [machine(mach.model, mach.args...) for _ in 2:length(partitions)]...]  
-   @sync for (i, parts) in enumerate(partitions)    
+       machines = [mach, [machine(mach.model, mach.args...) for
+                          _ in 2:length(partitions)]...]
+   @sync for (i, parts) in enumerate(partitions)
      Threads.@spawn begin
-       results[i] = mapreduce(vcat, parts) do k  
->>>>>>> 8929c5e7
+       results[i] = mapreduce(vcat, parts) do k
             r = func(machines[i], k)
             verbosity < 1 || put!(ch, true)
             r
